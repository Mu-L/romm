import { defineStore } from "pinia";
import type { PlatformSchema } from "@/__generated__";
import { uniqBy } from "lodash";

export type Platform = PlatformSchema;

export default defineStore("platforms", {
  state: () => {
    return {
      value: [] as Platform[],
    };
  },
  getters: {
    totalGames: ({ value }) =>
      value.reduce((count, p) => count + p.rom_count, 0),
    filledPlatforms: ({ value }) => value.filter((p) => p.rom_count > 0),
  },
  actions: {
    _reorder() {
      this.value = this.value.sort((a, b) => {
        return a.name.localeCompare(b.name);
      });
      this.value = uniqBy(this.value, "id");
    },
    set(platforms: Platform[]) {
      this.value = platforms;
    },
    add(platform: Platform) {
<<<<<<< HEAD
      this.value.push(platform);
=======
      this.value.push(platform)
      this._reorder()
>>>>>>> fef78990
    },
    exists(platform: Platform) {
      return this.value.filter((p) => p.fs_slug == platform.fs_slug).length > 0;
    },
    remove(platform: Platform) {
      this.value = this.value.filter((p) => {
        return p.slug !== platform.slug;
      });
    },
    get(platformId: number) {
      return this.value.find((p) => p.id === platformId);
    },
  },
});<|MERGE_RESOLUTION|>--- conflicted
+++ resolved
@@ -26,12 +26,8 @@
       this.value = platforms;
     },
     add(platform: Platform) {
-<<<<<<< HEAD
       this.value.push(platform);
-=======
-      this.value.push(platform)
-      this._reorder()
->>>>>>> fef78990
+      this._reorder();
     },
     exists(platform: Platform) {
       return this.value.filter((p) => p.fs_slug == platform.fs_slug).length > 0;
