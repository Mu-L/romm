--- conflicted
+++ resolved
@@ -335,19 +335,6 @@
             @click="onGameClick"
             @touchstart="onGameTouchStart"
             @touchend="onGameTouchEnd"
-<<<<<<< HEAD
-          />
-        </v-col>
-
-        <!-- Gallery list view -->
-        <v-col v-show="currentView == 2">
-          <game-data-table
-            :class="{
-              'fill-height-desktop': !smAndDown,
-              'fill-height-mobile': smAndDown,
-            }"
-=======
->>>>>>> 530e7ddb
           />
         </v-col>
       </v-row>
