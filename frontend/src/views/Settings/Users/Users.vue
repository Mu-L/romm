--- conflicted
+++ resolved
@@ -130,15 +130,9 @@
             <v-icon>mdi-pencil</v-icon>
           </v-btn>
           <v-btn
-<<<<<<< HEAD
             size="small"
             rounded="0"
-            class="bg-terciary text-rommRed"
-=======
-          size="small"
-          rounded="0"
             class="bg-terciary text-romm-red"
->>>>>>> 8c98e194
             @click="emitter.emit('showDeleteUserDialog', item.raw)"
             ><v-icon>mdi-delete</v-icon></v-btn
           >
