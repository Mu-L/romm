--- conflicted
+++ resolved
@@ -298,7 +298,6 @@
   />
 
   <!-- Scan log -->
-<<<<<<< HEAD
   <v-row no-gutters>
     <v-col>
       <v-card
@@ -316,42 +315,6 @@
             <v-expansion-panel
               v-for="platform in scanningPlatforms"
               :key="platform.id"
-=======
-  <v-card elevation="0" class="bg-surface mx-auto mt-2 mb-14" max-width="800">
-    <v-card-text class="pa-0">
-      <v-expansion-panels v-model="panels" multiple flat variant="accordion">
-        <v-expansion-panel
-          v-for="platform in scanningPlatforms"
-          :key="platform.id"
-        >
-          <v-expansion-panel-title>
-            <v-list-item class="pa-0">
-              <template #prepend>
-                <v-avatar size="40">
-                  <platform-icon
-                    :key="platform.slug"
-                    :slug="platform.slug"
-                    :name="platform.name"
-                    :fs-slug="platform.fs_slug"
-                  />
-                </v-avatar>
-              </template>
-              {{ platform.name }}
-              <template #append>
-                <v-chip class="ml-3" color="primary" size="x-small" label>{{
-                  platform.roms.length
-                }}</v-chip>
-              </template>
-            </v-list-item>
-          </v-expansion-panel-title>
-          <v-expansion-panel-text class="bg-toplayer">
-            <rom-list-item
-              v-for="rom in platform.roms"
-              class="pa-4"
-              :rom="rom"
-              with-link
-              with-filename
->>>>>>> 0875ba69
             >
               <v-expansion-panel-title>
                 <v-list-item class="pa-0">
