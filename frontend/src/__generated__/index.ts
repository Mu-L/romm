--- conflicted
+++ resolved
@@ -28,10 +28,7 @@
 export type { MobyMetadataPlatform } from './models/MobyMetadataPlatform';
 export type { PlatformSchema } from './models/PlatformSchema';
 export type { Role } from './models/Role';
-<<<<<<< HEAD
 export type { RomFile } from './models/RomFile';
-=======
->>>>>>> 9fb77f9a
 export type { RomIGDBMetadata } from './models/RomIGDBMetadata';
 export type { RomMobyMetadata } from './models/RomMobyMetadata';
 export type { RomSchema } from './models/RomSchema';
@@ -41,10 +38,7 @@
 export type { ScreenshotSchema } from './models/ScreenshotSchema';
 export type { SearchCoverSchema } from './models/SearchCoverSchema';
 export type { SearchRomSchema } from './models/SearchRomSchema';
-<<<<<<< HEAD
-=======
 export type { SimpleRomSchema } from './models/SimpleRomSchema';
->>>>>>> 9fb77f9a
 export type { StateSchema } from './models/StateSchema';
 export type { StatsReturn } from './models/StatsReturn';
 export type { TaskDict } from './models/TaskDict';
