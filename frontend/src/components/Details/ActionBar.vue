--- conflicted
+++ resolved
@@ -47,23 +47,10 @@
 
 // Functions
 async function copyDownloadLink(rom: DetailedRom) {
-<<<<<<< HEAD
-  const downloadLink =
-    location.protocol +
-    "//" +
-    location.host +
-    encodeURI(
-      getDownloadLink({
-        rom,
-        fileIDs: downloadStore.fileIDsToDownload,
-      }),
-    );
-=======
   const downloadLink = getDownloadLink({
     rom,
-    files: downloadStore.filesToDownload,
+    files: downloadStore.fileIDsToDownload,
   });
->>>>>>> 424266c6
   if (navigator.clipboard && window.isSecureContext) {
     await navigator.clipboard.writeText(downloadLink);
     emitter?.emit("snackbarShow", {
