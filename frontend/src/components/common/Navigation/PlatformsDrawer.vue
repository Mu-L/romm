--- conflicted
+++ resolved
@@ -6,12 +6,8 @@
 import { storeToRefs } from "pinia";
 import { useDisplay } from "vuetify";
 import { useI18n } from "vue-i18n";
-<<<<<<< HEAD
 import { ref, watch, computed } from "vue";
-=======
-import { computed, ref } from "vue";
 import { isNull } from "lodash";
->>>>>>> 0dc7dded
 
 // Props
 const { t } = useI18n();
@@ -20,9 +16,7 @@
 const platformsStore = storePlatforms();
 const { filteredPlatforms, filterText } = storeToRefs(platformsStore);
 const { activePlatformsDrawer } = storeToRefs(navigationStore);
-<<<<<<< HEAD
 const tabIndex = computed(() => (activePlatformsDrawer.value ? 0 : -1));
-=======
 const storedPlatformsGroupBy = localStorage.getItem(
   "settings.platformsGroupBy",
 );
@@ -50,7 +44,6 @@
   }
   return groups;
 });
->>>>>>> 0dc7dded
 
 // Functions
 function clear() {
@@ -112,18 +105,6 @@
         density="compact"
       ></v-text-field>
     </template>
-<<<<<<< HEAD
-    <v-list tabindex="-1" lines="two" class="py-1 px-0">
-      <platform-list-item
-        v-for="platform in filteredPlatforms"
-        :key="platform.slug"
-        :platform="platform"
-        :tabindex="tabIndex"
-        role="listitem"
-        :aria-label="`${platform.display_name} with ${platform.rom_count} games`"
-      />
-    </v-list>
-=======
     <template v-if="groupedPlatforms">
       <v-expansion-panels class="mt-2" multiple flat variant="accordion">
         <v-expansion-panel
@@ -143,11 +124,14 @@
             }}
           </v-expansion-panel-title>
           <v-expansion-panel-text>
-            <v-list lines="two" class="py-1 px-0">
+            <v-list tabindex="-1" lines="two" class="py-1 px-0">
               <platform-list-item
                 v-for="platform in platforms"
                 :key="platform.slug"
                 :platform="platform"
+                :tabindex="tabIndex"
+                role="listitem"
+                :aria-label="`${platform.display_name} with ${platform.rom_count} games`"
               />
             </v-list>
           </v-expansion-panel-text>
@@ -155,14 +139,16 @@
       </v-expansion-panels>
     </template>
     <template v-else>
-      <v-list lines="two" class="py-1 px-0">
+      <v-list tabindex="-1" lines="two" class="py-1 px-0">
         <platform-list-item
           v-for="platform in filteredPlatforms"
           :key="platform.slug"
           :platform="platform"
+          :tabindex="tabIndex"
+          role="listitem"
+          :aria-label="`${platform.display_name} with ${platform.rom_count} games`"
         />
       </v-list>
     </template>
->>>>>>> 0dc7dded
   </v-navigation-drawer>
 </template>