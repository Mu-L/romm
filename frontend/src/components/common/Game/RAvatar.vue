--- conflicted
+++ resolved
@@ -6,44 +6,19 @@
 const props = withDefaults(defineProps<{ rom: SimpleRom; size?: number }>(), {
   size: 45,
 });
-<<<<<<< HEAD
-const theme = useTheme();
-=======
 
-const unmatchedCoverImage = computed(() =>
-  getUnmatchedCoverImage(props.rom.name || props.rom.fs_name),
+const fallbackCoverImage = computed(() =>
+  props.rom.igdb_id || props.rom.moby_id ? getMissingCoverImage(props.rom.name || props.rom.fs_name) : getUnmatchedCoverImage(props.rom.name || props.rom.fs_name),
 );
-const missingCoverImage = computed(() =>
-  getMissingCoverImage(props.rom.name || props.rom.fs_name),
-);
->>>>>>> 0ea6b3d8
 </script>
 
 <template>
   <v-avatar :width="size" rounded="0">
     <v-img
-      :src="
-<<<<<<< HEAD
-        props.rom.path_cover_small ||
-        `/assets/default/cover/small_${theme.global.name.value}_${props.rom.is_unidentified ? 'unmatched' : 'missing_cover'}.png`
-      "
+      :src="props.rom.path_cover_small || fallbackCoverImage"
     >
       <template #error>
-        <v-img
-          :src="`assets/default/cover/big_${theme.global.name.value}_${props.rom.is_unidentified ? 'unmatched' : 'missing_cover'}.png`"
-        >
-        </v-img>
-=======
-        !rom.igdb_id && !rom.moby_id && !rom.has_cover
-          ? unmatchedCoverImage
-          : rom.has_cover
-            ? `/assets/romm/resources/${rom.path_cover_s}?ts=${rom.updated_at}`
-            : missingCoverImage
-      "
-    >
-      <template #error>
-        <v-img :src="missingCoverImage" />
->>>>>>> 0ea6b3d8
+        <v-img :src="fallbackCoverImage" />
       </template>
     </v-img>
   </v-avatar>
