<script setup lang="ts">
import AdminMenu from "@/components/common/Game/AdminMenu.vue";
import FavBtn from "@/components/common/Game/FavBtn.vue";
import RAvatar from "@/components/common/Game/RAvatar.vue";
import romApi from "@/services/api/rom";
import storeDownload from "@/stores/download";
import storeRoms, { type SimpleRom } from "@/stores/roms";
import storeHeartbeat from "@/stores/heartbeat";
import type { Events } from "@/types/emitter";
import {
  formatBytes,
  isEJSEmulationSupported,
  isRuffleEmulationSupported,
  languageToEmoji,
  regionToEmoji,
} from "@/utils";
import { isNull } from "lodash";
import type { Emitter } from "mitt";
import { inject, onMounted, ref, watch, computed } from "vue";
import { useRoute, useRouter } from "vue-router";
import { useDisplay } from "vuetify";

// Props
const { xs } = useDisplay();
const emitter = inject<Emitter<Events>>("emitter");
emitter?.on("updateDataTablePages", updateDataTablePages);
const showSiblings = isNull(localStorage.getItem("settings.showSiblings"))
  ? true
  : localStorage.getItem("settings.showSiblings") === "true";
const router = useRouter();
const route = useRoute();
const downloadStore = storeDownload();
const romsStore = storeRoms();
const heartbeatStore = storeHeartbeat();
const page = ref(parseInt(window.location.hash.slice(1)) || 1);
const storedRomsPerPage = parseInt(localStorage.getItem("romsPerPage") ?? "");
const itemsPerPage = ref(isNaN(storedRomsPerPage) ? 25 : storedRomsPerPage);
const pageCount = ref(0);
const PER_PAGE_OPTIONS = [10, 25, 50, 100];
const HEADERS = [
  {
    title: "Title",
    align: "start",
    sortable: true,
    key: "name",
  },
  {
    title: "",
    align: "start",
    sortable: false,
    key: "is_fav",
  },
  {
    title: "Size",
    align: "start",
    sortable: true,
    key: "file_size_bytes",
  },
  {
    title: "Reg",
    align: "start",
    sortable: true,
    key: "regions",
  },
  {
    title: "Lang",
    align: "start",
    sortable: true,
    key: "languages",
  },
  {
    title: "Rev",
    align: "start",
    sortable: true,
    key: "revision",
  },
  { title: "", align: "end", key: "actions", sortable: false },
] as const;

<<<<<<< HEAD
=======
const selectedRomIDs = computed(() =>
  romsStore.selectedRoms.map((rom) => rom.id),
);

// Functions
>>>>>>> 1ffe63aa
function rowClick(_: Event, row: { item: SimpleRom }) {
  router.push({ name: "rom", params: { rom: row.item.id } });
}

function updateDataTablePages() {
  pageCount.value = Math.ceil(
    romsStore.filteredRoms.length / itemsPerPage.value,
  );
}

function updateUrlHash() {
  window.location.hash = String(page.value);
}

function checkIfEJSEmulationSupported(platformSlug: string) {
  return isEJSEmulationSupported(platformSlug, heartbeatStore.value);
}

function checkIfRuffleEmulationSupported(platformSlug: string) {
  return isRuffleEmulationSupported(platformSlug, heartbeatStore.value);
}

function updateSelectedRom(rom: SimpleRom) {
  if (selectedRomIDs.value.includes(rom.id)) {
    romsStore.removeFromSelection(rom);
  } else {
    romsStore.addToSelection(rom);
  }
}

watch(itemsPerPage, async () => {
  localStorage.setItem("romsPerPage", itemsPerPage.value.toString());
  updateDataTablePages();
});

// Watch route to avoid race condition
watch(route, () => {
  page.value = parseInt(window.location.hash.slice(1)) || 1;
});

onMounted(() => {
  updateDataTablePages();
});
</script>

<template>
  <v-data-table
    @click:row="rowClick"
    :items-per-page="itemsPerPage"
    :items-per-page-options="PER_PAGE_OPTIONS"
    :item-value="(item) => item.id"
    :items="romsStore.filteredRoms"
    :headers="HEADERS"
    v-model="selectedRomIDs"
    v-model:page="page"
    show-select
    fixed-header
    fixed-footer
    hide-default-footer
    hover
  >
    <template #item.data-table-select="{ item }">
      <v-checkbox-btn
        :value="item.id"
        @click.stop
        @click="updateSelectedRom(item)"
      />
    </template>
    <template #item.name="{ item }">
      <td class="name-row">
        <v-list-item class="px-0">
          <template #prepend>
            <r-avatar :rom="item" />
          </template>
          <v-row no-gutters
            ><v-col>{{ item.name }}</v-col></v-row
          >
          <v-row no-gutters
            ><v-col class="text-romm-accent-1">{{
              item.file_name
            }}</v-col></v-row
          >
          <template #append>
            <v-chip
              v-if="
                item.sibling_roms &&
                item.sibling_roms.length > 0 &&
                showSiblings
              "
              class="translucent-dark ml-2"
              size="x-small"
            >
              <span class="text-caption">+{{ item.sibling_roms.length }}</span>
            </v-chip>
          </template>
        </v-list-item>
      </td>
    </template>
    <template #item.is_fav="{ item }">
      <fav-btn :rom="item" />
    </template>
    <template #item.file_size_bytes="{ item }">
      <v-chip size="x-small" label>{{
        formatBytes(item.file_size_bytes)
      }}</v-chip>
    </template>
    <template #item.regions="{ item }">
      <span class="px-1" v-for="region in item.regions">
        {{ regionToEmoji(region) }}
      </span>
    </template>
    <template #item.languages="{ item }">
      <span class="px-1" v-for="language in item.languages">
        {{ languageToEmoji(language) }}
      </span>
    </template>
    <template #item.actions="{ item }">
      <v-btn-group divided density="compact">
        <v-btn
          :disabled="downloadStore.value.includes(item.id)"
          download
          size="small"
          @click.stop="romApi.downloadRom({ rom: item })"
        >
          <v-icon>mdi-download</v-icon>
        </v-btn>
        <v-btn
          v-if="checkIfEJSEmulationSupported(item.platform_slug)"
          size="small"
          @click.stop="
            $router.push({
              name: 'emulatorjs',
              params: { rom: item?.id },
            })
          "
        >
          <v-icon>mdi-play</v-icon>
        </v-btn>
        <v-btn
          v-if="checkIfRuffleEmulationSupported(item.platform_slug)"
          size="small"
          @click.stop="
            $router.push({
              name: 'ruffle',
              params: { rom: item?.id },
            })
          "
        >
          <v-icon>mdi-play</v-icon>
        </v-btn>
        <v-menu location="bottom">
          <template #activator="{ props }">
            <v-btn v-bind="props" size="small">
              <v-icon>mdi-dots-vertical</v-icon>
            </v-btn>
          </template>
          <admin-menu :rom="item" />
        </v-menu>
      </v-btn-group>
    </template>

    <template #bottom>
      <v-divider />
      <div>
        <v-row no-gutters class="pa-1 align-center justify-center">
          <v-col cols="8" sm="9" md="10" class="px-3">
            <v-pagination
              :show-first-last-page="!xs"
              v-model="page"
              @update:model-value="updateUrlHash"
              rounded="0"
              active-color="romm-accent-1"
              :length="pageCount"
            />
          </v-col>
          <v-col>
            <v-select
              v-model="itemsPerPage"
              class="pa-2"
              label="Roms per page"
              density="compact"
              variant="outlined"
              :items="PER_PAGE_OPTIONS"
              hide-details
            />
          </v-col>
        </v-row>
      </div>
    </template>
  </v-data-table>
</template>
<style scoped>
.name-row {
  min-width: 350px;
}
</style><|MERGE_RESOLUTION|>--- conflicted
+++ resolved
@@ -77,14 +77,11 @@
   { title: "", align: "end", key: "actions", sortable: false },
 ] as const;
 
-<<<<<<< HEAD
-=======
 const selectedRomIDs = computed(() =>
   romsStore.selectedRoms.map((rom) => rom.id),
 );
 
 // Functions
->>>>>>> 1ffe63aa
 function rowClick(_: Event, row: { item: SimpleRom }) {
   router.push({ name: "rom", params: { rom: row.item.id } });
 }
