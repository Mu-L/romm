<script setup lang="ts">
import type { SearchRomSchema } from "@/__generated__";
import ActionBar from "@/components/common/Game/Card/ActionBar.vue";
import GameCardFlags from "@/components/common/Game/Card/Flags.vue";
import Sources from "@/components/common/Game/Card/Sources.vue";
import storePlatforms from "@/stores/platforms";
import PlatformIcon from "@/components/common/Platform/Icon.vue";
import storeCollections from "@/stores/collections";
import storeDownload from "@/stores/download";
import storeGalleryView from "@/stores/galleryView";
import storeRoms from "@/stores/roms";
import { type SimpleRom } from "@/stores/roms";
import { computed } from "vue";
import { getMissingCoverImage, getUnmatchedCoverImage } from "@/utils/covers";

// Props
const props = withDefaults(
  defineProps<{
    rom: SimpleRom | SearchRomSchema;
    aspectRatio?: string | number;
    width?: string | number;
    height?: string | number;
    transformScale?: boolean;
    titleOnHover?: boolean;
    showFlags?: boolean;
    pointerOnHover?: boolean;
    titleOnFooter?: boolean;
    showActionBar?: boolean;
    showPlatformIcon?: boolean;
    showFav?: boolean;
    withBorderPrimary?: boolean;
    withLink?: boolean;
    src?: string;
  }>(),
  {
    aspectRatio: undefined,
    width: undefined,
    height: undefined,
    transformScale: false,
    titleOnHover: false,
    showFlags: false,
    pointerOnHover: false,
    titleOnFooter: false,
    showActionBar: false,
    showPlatformIcon: false,
    showFav: false,
    withBorderPrimary: false,
    withLink: false,
    src: "",
  },
);
const platfotmsStore = storePlatforms();
const romsStore = storeRoms();
const emit = defineEmits(["click", "touchstart", "touchend"]);
const handleClick = (event: MouseEvent) => {
  if (event.button === 0) {
    // Only handle left-click
    emit("click", { event: event, rom: props.rom });
  }
};
const handleTouchStart = (event: TouchEvent) => {
  emit("touchstart", { event: event, rom: props.rom });
};
const handleTouchEnd = (event: TouchEvent) => {
  emit("touchend", { event: event, rom: props.rom });
};
const downloadStore = storeDownload();
const galleryViewStore = storeGalleryView();
const collectionsStore = storeCollections();
const computedAspectRatio = computed(() => {
  const ratio =
    props.aspectRatio ||
    platfotmsStore.getAspectRatio(props.rom.platform_id) ||
    galleryViewStore.defaultAspectRatioCover;
  return parseFloat(ratio.toString());
});
const fallbackCoverImage = computed(() =>
  props.rom.igdb_id || props.rom.moby_id
    ? getMissingCoverImage(props.rom.name || props.rom.slug || "")
    : getUnmatchedCoverImage(props.rom.name || props.rom.slug || ""),
);
</script>

<template>
  <v-hover v-slot="{ isHovering, props: hoverProps }">
    <v-card
      :minWidth="width"
      :maxWidth="width"
      :minHeight="height"
      :maxHeight="height"
      v-bind="{
        ...hoverProps,
        ...(withLink && rom && romsStore.isSimpleRom(rom)
          ? {
              to: { name: 'rom', params: { rom: rom.id } },
            }
          : {}),
      }"
      :class="{
        'on-hover': isHovering,
        'border-selected': withBorderPrimary,
        'transform-scale': transformScale,
        'bg-surface': !isHovering,
      }"
      :elevation="isHovering && transformScale ? 20 : 3"
    >
      <v-card-text class="pa-0">
        <v-progress-linear
          v-if="romsStore.isSimpleRom(rom)"
          color="primary"
          :active="downloadStore.value.includes(rom.id)"
          :indeterminate="true"
          absolute
        />
        <v-hover v-slot="{ isHovering, props: hoverProps }" open-delay="800">
          <v-img
            @click="handleClick"
            @touchstart="handleTouchStart"
            @touchend="handleTouchEnd"
            v-bind="hoverProps"
            :class="{ pointer: pointerOnHover }"
            cover
            :key="romsStore.isSimpleRom(rom) ? rom.updated_at : ''"
            :src="
              src ||
              (romsStore.isSimpleRom(rom)
<<<<<<< HEAD
                ? !rom.igdb_id && !rom.moby_id && !rom.ss_id && !rom.has_cover
                  ? unmatchedCoverImage
                  : (rom.igdb_id || rom.moby_id || rom.ss_id) && !rom.has_cover
                    ? missingCoverImage
                    : `/assets/romm/resources/${rom.path_cover_l}?ts=${rom.updated_at}`
                : !rom.igdb_url_cover &&
                    !rom.moby_url_cover &&
                    !rom.ss_url_cover
                  ? missingCoverImage
                  : rom.igdb_url_cover ||
                    rom.moby_url_cover ||
                    rom.ss_url_cover)
            "
            :lazy-src="
              romsStore.isSimpleRom(rom)
                ? !rom.igdb_id && !rom.moby_id && !rom.ss_id && !rom.has_cover
                  ? unmatchedCoverImage
                  : (rom.igdb_id || rom.moby_id || rom.ss_id) && !rom.has_cover
                    ? missingCoverImage
                    : `/assets/romm/resources/${rom.path_cover_s}?ts=${rom.updated_at}`
                : !rom.igdb_url_cover &&
                    !rom.moby_url_cover &&
                    !rom.ss_url_cover
                  ? missingCoverImage
                  : rom.igdb_url_cover || rom.moby_url_cover || rom.ss_url_cover
=======
                ? rom.path_cover_large || fallbackCoverImage
                : rom.igdb_url_cover ||
                  rom.moby_url_cover ||
                  fallbackCoverImage)
            "
            :lazy-src="
              src ||
              (romsStore.isSimpleRom(rom)
                ? rom.path_cover_small || fallbackCoverImage
                : rom.igdb_url_cover ||
                  rom.moby_url_cover ||
                  fallbackCoverImage)
>>>>>>> 15ec7108
            "
            :aspect-ratio="computedAspectRatio"
          >
            <div v-bind="props" style="position: absolute; top: 0; width: 100%">
              <template v-if="titleOnHover">
                <v-expand-transition>
                  <div
                    v-if="
                      isHovering ||
                      (romsStore.isSimpleRom(rom) && rom.is_unidentified) ||
                      (!romsStore.isSimpleRom(rom) &&
                        !rom.igdb_url_cover &&
                        !rom.moby_url_cover &&
                        !rom.ss_url_cover)
                    "
                    class="translucent-dark text-caption text-white"
                  >
                    <v-list-item>{{ rom.name }}</v-list-item>
                  </div>
                </v-expand-transition>
              </template>
              <sources v-if="!romsStore.isSimpleRom(rom)" :rom="rom" />
              <v-row no-gutters class="text-white px-1">
                <game-card-flags
                  v-if="romsStore.isSimpleRom(rom) && showFlags"
                  :rom="rom"
                />
                <slot name="prepend-inner"></slot>
              </v-row>
            </div>
            <div class="position-absolute append-inner-left">
              <platform-icon
                v-if="romsStore.isSimpleRom(rom) && showPlatformIcon"
                :size="25"
                :key="rom.platform_slug"
                :slug="rom.platform_slug"
                :name="rom.platform_name"
                class="label-platform"
              />
            </div>
            <div class="position-absolute append-inner-right">
              <v-btn
                v-if="
                  romsStore.isSimpleRom(rom) &&
                  collectionsStore.isFav(rom) &&
                  showFav
                "
                @click.stop=""
                class="label-fav"
                rouded="0"
                size="small"
                color="primary"
              >
                <v-icon class="icon-fav" size="x-small"
                  >{{
                    collectionsStore.isFav(rom)
                      ? "mdi-star"
                      : "mdi-star-outline"
                  }}
                </v-icon>
              </v-btn>
            </div>
            <div
              class="position-absolute append-inner-left"
              v-if="!showPlatformIcon"
            >
              <slot name="append-inner-left"></slot>
            </div>
            <div class="position-absolute append-inner-right" v-if="!showFav">
              <slot name="append-inner-right"> </slot>
            </div>
            <template #error>
              <v-img
                :src="fallbackCoverImage"
                cover
                :aspect-ratio="computedAspectRatio"
              ></v-img>
            </template>
            <template #placeholder>
              <div class="d-flex align-center justify-center fill-height">
                <v-progress-circular
                  :width="2"
                  :size="40"
                  color="primary"
                  indeterminate
                />
              </div>
            </template>
          </v-img>
        </v-hover>
        <v-row v-if="titleOnFooter" class="pa-1 align-center">
          <v-col class="pa-0 ml-1 text-truncate">
            <span>{{ rom.name }}</span>
          </v-col>
        </v-row>
      </v-card-text>
      <slot name="footer"></slot>
      <action-bar
        v-if="showActionBar && romsStore.isSimpleRom(rom)"
        :rom="rom"
      />
    </v-card>
  </v-hover>
</template>

<style scoped>
.text-truncate {
  white-space: nowrap;
  overflow: hidden;
  text-overflow: ellipsis;
  transition: max-height 0.5s; /* Add a transition for a smooth effect */
}
.expand-on-hover:hover {
  max-height: 1000px; /* Adjust to a sufficiently large value to ensure the full expansion */
}
/* Apply styles to v-expand-transition component */
.v-expand-transition-enter-active,
.v-expand-transition-leave-active {
  transition: max-height 0.5s; /* Adjust the transition duration if needed */
}
.v-expand-transition-enter, .v-expand-transition-leave-to /* .v-expand-transition-leave-active in <2.1.8 */ {
  max-height: 0; /* Set max-height to 0 when entering or leaving */
  overflow: hidden;
}
.v-img {
  user-select: none; /* Prevents text selection */
  -webkit-user-select: none; /* Safari */
  -moz-user-select: none; /* Firefox */
  -ms-user-select: none; /* Internet Explorer/Edge */
}
.append-inner-left {
  bottom: 0rem;
  left: 0rem;
}
.label-platform {
  right: -0.1rem;
  top: -0.1rem;
}
.append-inner-right {
  bottom: 0rem;
  right: 0rem;
}
.label-fav {
  left: 1.5rem;
  top: 0.5rem;
  transform: rotate(-45deg);
}
.icon-fav {
  transform: rotate(45deg);
  right: 0.25rem;
  bottom: 0.35rem;
}
</style><|MERGE_RESOLUTION|>--- conflicted
+++ resolved
@@ -75,7 +75,7 @@
   return parseFloat(ratio.toString());
 });
 const fallbackCoverImage = computed(() =>
-  props.rom.igdb_id || props.rom.moby_id
+  props.rom.igdb_id || props.rom.moby_id || props.rom.ss_id
     ? getMissingCoverImage(props.rom.name || props.rom.slug || "")
     : getUnmatchedCoverImage(props.rom.name || props.rom.slug || ""),
 );
@@ -124,36 +124,10 @@
             :src="
               src ||
               (romsStore.isSimpleRom(rom)
-<<<<<<< HEAD
-                ? !rom.igdb_id && !rom.moby_id && !rom.ss_id && !rom.has_cover
-                  ? unmatchedCoverImage
-                  : (rom.igdb_id || rom.moby_id || rom.ss_id) && !rom.has_cover
-                    ? missingCoverImage
-                    : `/assets/romm/resources/${rom.path_cover_l}?ts=${rom.updated_at}`
-                : !rom.igdb_url_cover &&
-                    !rom.moby_url_cover &&
-                    !rom.ss_url_cover
-                  ? missingCoverImage
-                  : rom.igdb_url_cover ||
-                    rom.moby_url_cover ||
-                    rom.ss_url_cover)
-            "
-            :lazy-src="
-              romsStore.isSimpleRom(rom)
-                ? !rom.igdb_id && !rom.moby_id && !rom.ss_id && !rom.has_cover
-                  ? unmatchedCoverImage
-                  : (rom.igdb_id || rom.moby_id || rom.ss_id) && !rom.has_cover
-                    ? missingCoverImage
-                    : `/assets/romm/resources/${rom.path_cover_s}?ts=${rom.updated_at}`
-                : !rom.igdb_url_cover &&
-                    !rom.moby_url_cover &&
-                    !rom.ss_url_cover
-                  ? missingCoverImage
-                  : rom.igdb_url_cover || rom.moby_url_cover || rom.ss_url_cover
-=======
                 ? rom.path_cover_large || fallbackCoverImage
                 : rom.igdb_url_cover ||
                   rom.moby_url_cover ||
+                  rom.ss_url_cover ||
                   fallbackCoverImage)
             "
             :lazy-src="
@@ -162,8 +136,8 @@
                 ? rom.path_cover_small || fallbackCoverImage
                 : rom.igdb_url_cover ||
                   rom.moby_url_cover ||
+                  rom.ss_url_cover ||
                   fallbackCoverImage)
->>>>>>> 15ec7108
             "
             :aspect-ratio="computedAspectRatio"
           >
