<script setup lang="ts">
import type { Events } from "@/types/emitter";

import type { Emitter } from "mitt";
import { inject, ref } from "vue";
import { useDisplay } from "vuetify";

import RailFooter from "@/components/Drawer/Footer.vue";
import DrawerHeader from "@/components/Drawer/Header.vue";
import PlatformListItem from "@/components/Platform/PlatformListItem.vue";
import storeAuth from "@/stores/auth";
import storePlatforms from "@/stores/platforms";

// Props
const { lgAndUp } = useDisplay();
const platforms = storePlatforms();
const auth = storeAuth();
const drawer = ref(lgAndUp.value);
const rail = ref(localStorage.getItem("rail") == "true");

// Event listeners bus
const emitter = inject<Emitter<Events>>("emitter");
emitter?.on("toggleDrawer", () => {
  drawer.value = !drawer.value;
});
emitter?.on("toggleDrawerRail", () => {
  rail.value = !rail.value;
  localStorage.setItem("rail", rail.value.toString());
});
</script>

<template>
  <v-navigation-drawer
    v-model="drawer"
    :rail="rail"
    width="220"
    rail-width="70"
    elevation="0"
  >
    <template #prepend>
      <drawer-header :rail="rail" />
      <v-divider />
      <v-list-item
        :class="{ 'px-4': !rail }"
        class="bg-terciary"
        @click="emitter?.emit('showSearchRomDialog', null)"
      >
        <span v-if="!rail">Search</span>
        <template #prepend>
<<<<<<< HEAD
          <v-avatar :rounded="0" size="40"
            ><v-icon>mdi-magnify</v-icon></v-avatar
=======
          <v-avatar
            :rounded="0"
            size="40"
>>>>>>> eb277808
          >
            <v-icon>mdi-magnify</v-icon>
          </v-avatar>
        </template>
      </v-list-item>
      <v-divider />
    </template>

    <v-list class="py-0">
<<<<<<< HEAD
      <v-list-group value="Platforms" fluid>
        <template #activator="{ props }">
          <v-list-item v-bind="props">
            <span v-if="!rail" class="text-body-1 text-truncate"
              >Platforms</span
            >
            <template #prepend>
              <v-avatar :rounded="0" size="40"
                ><v-icon>mdi-controller</v-icon></v-avatar
=======
      <v-list-group
        value="Platforms"
        fluid
      >
        <template #activator="{ props }">
          <v-list-item v-bind="props">
            <span
              v-if="!rail"
              class="text-body-1 text-truncate"
            >Platforms</span>
            <template #prepend>
              <v-avatar
                :rounded="0"
                size="40"
>>>>>>> eb277808
              >
                <v-icon>mdi-controller</v-icon>
              </v-avatar>
            </template>
          </v-list-item>
        </template>
        <platform-list-item
          v-for="platform in platforms.filledPlatforms"
          :key="platform.slug"
          class="py-4"
          :platform="platform"
          :rail="rail"
        />
      </v-list-group>
    </v-list>
    <v-list class="py-0">
      <v-list-group
        v-if="auth.scopes.includes('roms.write')"
        value="Library"
        fluid
      >
        <template #activator="{ props }">
          <v-list-item v-bind="props">
<<<<<<< HEAD
            <span v-if="!rail" class="text-body-1 text-truncate">Library</span>
            <template #prepend>
              <v-avatar :rounded="0" size="40"
                ><v-icon>mdi-animation-outline</v-icon></v-avatar
=======
            <span
              v-if="!rail"
              class="text-body-1 text-truncate"
            >Library</span>
            <template #prepend>
              <v-avatar
                :rounded="0"
                size="40"
>>>>>>> eb277808
              >
                <v-icon>mdi-animation-outline</v-icon>
              </v-avatar>
            </template>
          </v-list-item>
        </template>
<<<<<<< HEAD
        <v-list-item class="bg-terciary" :to="{ name: 'scan' }">
          <span v-if="!rail" class="text-body-2 text-truncate">Scan</span>
          <template #prepend>
            <v-avatar :rounded="0" size="40"
              ><v-icon>mdi-magnify-scan</v-icon></v-avatar
=======
        <v-list-item
          class="bg-terciary"
          :to="{ name: 'scan' }"
        >
          <span
            v-if="!rail"
            class="text-body-2 text-truncate"
          >Scan</span>
          <template #prepend>
            <v-avatar
              :rounded="0"
              size="40"
>>>>>>> eb277808
            >
              <v-icon>mdi-magnify-scan</v-icon>
            </v-avatar>
          </template>
        </v-list-item>
        <v-list-item
          class="bg-terciary"
          @click="emitter?.emit('showUploadRomDialog', null)"
        >
<<<<<<< HEAD
          <span v-if="!rail" class="text-body-2 text-truncate"
            >Upload roms</span
          >
          <template #prepend>
            <v-avatar :rounded="0" size="40"
              ><v-icon>mdi-upload</v-icon></v-avatar
=======
          <span
            v-if="!rail"
            class="text-body-2 text-truncate"
          >Upload roms</span>
          <template #prepend>
            <v-avatar
              :rounded="0"
              size="40"
>>>>>>> eb277808
            >
              <v-icon>mdi-upload</v-icon>
            </v-avatar>
          </template>
        </v-list-item>
      </v-list-group>
    </v-list>

    <v-list class="py-0">
<<<<<<< HEAD
      <v-list-group value="Settings" fluid>
        <template #activator="{ props }">
          <v-list-item v-bind="props">
            <span v-if="!rail" class="text-body-1 text-truncate">Settings</span>
            <template #prepend>
              <v-avatar :rounded="0" size="40"
                ><v-icon>mdi-cog</v-icon></v-avatar
=======
      <v-list-group
        value="Settings"
        fluid
      >
        <template #activator="{ props }">
          <v-list-item v-bind="props">
            <span
              v-if="!rail"
              class="text-body-1 text-truncate"
            >Settings</span>
            <template #prepend>
              <v-avatar
                :rounded="0"
                size="40"
>>>>>>> eb277808
              >
                <v-icon>mdi-cog</v-icon>
              </v-avatar>
            </template>
          </v-list-item>
        </template>
<<<<<<< HEAD
        <v-list-item class="bg-terciary" :to="{ name: 'controlPanel' }">
          <span v-if="!rail" class="text-body-2 text-truncate"
            >Control Panel</span
          >
          <template #prepend>
            <v-avatar :rounded="0" size="40"
              ><v-icon>mdi-view-dashboard</v-icon></v-avatar
=======
        <v-list-item
          class="bg-terciary"
          :to="{ name: 'controlPanel' }"
        >
          <span
            v-if="!rail"
            class="text-body-2 text-truncate"
          >Control Panel</span>
          <template #prepend>
            <v-avatar
              :rounded="0"
              size="40"
>>>>>>> eb277808
            >
              <v-icon>mdi-view-dashboard</v-icon>
            </v-avatar>
          </template>
        </v-list-item>
      </v-list-group>
    </v-list>

<<<<<<< HEAD
    <template v-if="auth.enabled" #append>
      <v-divider class="border-opacity-25" :thickness="1" />
=======
    <template
      v-if="auth.enabled"
      #append
    >
      <v-divider
        class="border-opacity-25"
        :thickness="1"
      />
>>>>>>> eb277808
      <rail-footer :rail="rail" />
    </template>
  </v-navigation-drawer>
</template><|MERGE_RESOLUTION|>--- conflicted
+++ resolved
@@ -47,15 +47,7 @@
       >
         <span v-if="!rail">Search</span>
         <template #prepend>
-<<<<<<< HEAD
-          <v-avatar :rounded="0" size="40"
-            ><v-icon>mdi-magnify</v-icon></v-avatar
-=======
-          <v-avatar
-            :rounded="0"
-            size="40"
->>>>>>> eb277808
-          >
+          <v-avatar :rounded="0" size="40">
             <v-icon>mdi-magnify</v-icon>
           </v-avatar>
         </template>
@@ -64,7 +56,6 @@
     </template>
 
     <v-list class="py-0">
-<<<<<<< HEAD
       <v-list-group value="Platforms" fluid>
         <template #activator="{ props }">
           <v-list-item v-bind="props">
@@ -72,25 +63,7 @@
               >Platforms</span
             >
             <template #prepend>
-              <v-avatar :rounded="0" size="40"
-                ><v-icon>mdi-controller</v-icon></v-avatar
-=======
-      <v-list-group
-        value="Platforms"
-        fluid
-      >
-        <template #activator="{ props }">
-          <v-list-item v-bind="props">
-            <span
-              v-if="!rail"
-              class="text-body-1 text-truncate"
-            >Platforms</span>
-            <template #prepend>
-              <v-avatar
-                :rounded="0"
-                size="40"
->>>>>>> eb277808
-              >
+              <v-avatar :rounded="0" size="40">
                 <v-icon>mdi-controller</v-icon>
               </v-avatar>
             </template>
@@ -113,48 +86,18 @@
       >
         <template #activator="{ props }">
           <v-list-item v-bind="props">
-<<<<<<< HEAD
             <span v-if="!rail" class="text-body-1 text-truncate">Library</span>
             <template #prepend>
-              <v-avatar :rounded="0" size="40"
-                ><v-icon>mdi-animation-outline</v-icon></v-avatar
-=======
-            <span
-              v-if="!rail"
-              class="text-body-1 text-truncate"
-            >Library</span>
-            <template #prepend>
-              <v-avatar
-                :rounded="0"
-                size="40"
->>>>>>> eb277808
-              >
+              <v-avatar :rounded="0" size="40">
                 <v-icon>mdi-animation-outline</v-icon>
               </v-avatar>
             </template>
           </v-list-item>
         </template>
-<<<<<<< HEAD
         <v-list-item class="bg-terciary" :to="{ name: 'scan' }">
           <span v-if="!rail" class="text-body-2 text-truncate">Scan</span>
           <template #prepend>
-            <v-avatar :rounded="0" size="40"
-              ><v-icon>mdi-magnify-scan</v-icon></v-avatar
-=======
-        <v-list-item
-          class="bg-terciary"
-          :to="{ name: 'scan' }"
-        >
-          <span
-            v-if="!rail"
-            class="text-body-2 text-truncate"
-          >Scan</span>
-          <template #prepend>
-            <v-avatar
-              :rounded="0"
-              size="40"
->>>>>>> eb277808
-            >
+            <v-avatar :rounded="0" size="40">
               <v-icon>mdi-magnify-scan</v-icon>
             </v-avatar>
           </template>
@@ -163,24 +106,11 @@
           class="bg-terciary"
           @click="emitter?.emit('showUploadRomDialog', null)"
         >
-<<<<<<< HEAD
           <span v-if="!rail" class="text-body-2 text-truncate"
             >Upload roms</span
           >
           <template #prepend>
-            <v-avatar :rounded="0" size="40"
-              ><v-icon>mdi-upload</v-icon></v-avatar
-=======
-          <span
-            v-if="!rail"
-            class="text-body-2 text-truncate"
-          >Upload roms</span>
-          <template #prepend>
-            <v-avatar
-              :rounded="0"
-              size="40"
->>>>>>> eb277808
-            >
+            <v-avatar :rounded="0" size="40">
               <v-icon>mdi-upload</v-icon>
             </v-avatar>
           </template>
@@ -189,59 +119,23 @@
     </v-list>
 
     <v-list class="py-0">
-<<<<<<< HEAD
       <v-list-group value="Settings" fluid>
         <template #activator="{ props }">
           <v-list-item v-bind="props">
             <span v-if="!rail" class="text-body-1 text-truncate">Settings</span>
             <template #prepend>
-              <v-avatar :rounded="0" size="40"
-                ><v-icon>mdi-cog</v-icon></v-avatar
-=======
-      <v-list-group
-        value="Settings"
-        fluid
-      >
-        <template #activator="{ props }">
-          <v-list-item v-bind="props">
-            <span
-              v-if="!rail"
-              class="text-body-1 text-truncate"
-            >Settings</span>
-            <template #prepend>
-              <v-avatar
-                :rounded="0"
-                size="40"
->>>>>>> eb277808
-              >
+              <v-avatar :rounded="0" size="40">
                 <v-icon>mdi-cog</v-icon>
               </v-avatar>
             </template>
           </v-list-item>
         </template>
-<<<<<<< HEAD
         <v-list-item class="bg-terciary" :to="{ name: 'controlPanel' }">
           <span v-if="!rail" class="text-body-2 text-truncate"
             >Control Panel</span
           >
           <template #prepend>
-            <v-avatar :rounded="0" size="40"
-              ><v-icon>mdi-view-dashboard</v-icon></v-avatar
-=======
-        <v-list-item
-          class="bg-terciary"
-          :to="{ name: 'controlPanel' }"
-        >
-          <span
-            v-if="!rail"
-            class="text-body-2 text-truncate"
-          >Control Panel</span>
-          <template #prepend>
-            <v-avatar
-              :rounded="0"
-              size="40"
->>>>>>> eb277808
-            >
+            <v-avatar :rounded="0" size="40">
               <v-icon>mdi-view-dashboard</v-icon>
             </v-avatar>
           </template>
@@ -249,19 +143,8 @@
       </v-list-group>
     </v-list>
 
-<<<<<<< HEAD
     <template v-if="auth.enabled" #append>
       <v-divider class="border-opacity-25" :thickness="1" />
-=======
-    <template
-      v-if="auth.enabled"
-      #append
-    >
-      <v-divider
-        class="border-opacity-25"
-        :thickness="1"
-      />
->>>>>>> eb277808
       <rail-footer :rail="rail" />
     </template>
   </v-navigation-drawer>
