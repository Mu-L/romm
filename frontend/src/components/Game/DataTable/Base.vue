--- conflicted
+++ resolved
@@ -1,14 +1,9 @@
 <script setup>
 import { ref, inject } from "vue";
 import { useRouter } from "vue-router";
-<<<<<<< HEAD
-import { downloadRomApi } from "@/services/api.js";
-import useDownloadStore from "@/stores/download.js";
-import useRomsStore from "@/stores/roms.js";
-=======
 import { downloadRomApi } from "@/services/api";
 import storeDownload from "@/stores/download";
->>>>>>> f60a72b4
+import useRomsStore from "@/stores/roms";
 import { VDataTable } from "vuetify/labs/VDataTable";
 import AdminMenu from "@/components/AdminMenu/Base.vue";
 
@@ -17,12 +12,8 @@
 const props = defineProps(["filteredRoms"]);
 const location = window.location.origin;
 const router = useRouter();
-<<<<<<< HEAD
-const downloadStore = useDownloadStore();
+const downloadStore = storeDownload();
 const romsStore = useRomsStore();
-=======
-const downloadStore = storeDownload();
->>>>>>> f60a72b4
 const saveFiles = ref(false);
 const romsPerPage = ref(-1);
 const HEADERS = [
