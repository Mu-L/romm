--- conflicted
+++ resolved
@@ -35,22 +35,6 @@
 }
 
 # function that runs or main process and creates a corresponding PID file,
-<<<<<<< HEAD
-start_bin_gunicorn() {
-	# cleanup potentially leftover socket
-	rm /tmp/gunicorn.sock -f
-	# Commands to start our main application and store its PID to check for crashes
-	info_log "starting gunicorn"
-	gunicorn \
-		--access-logfile - \
-		--error-logfile - \
-		--worker-class uvicorn.workers.UvicornWorker \
-		--bind=0.0.0.0:5000 \
-		--bind=unix:/tmp/gunicorn.sock \
-		--pid=/tmp/gunicorn.pid \
-		--workers 2 \
-		main:app &
-=======
 start_bin_gunicorn () {
     # cleanup potentially leftover socket
     rm /tmp/gunicorn.sock -f
@@ -65,7 +49,6 @@
         --pid=/tmp/gunicorn.pid \
         --workers ${GUNICORN_WORKERS:=2} \
         main:app &
->>>>>>> f5b5de24
 }
 
 # Commands to start nginx (handling PID creation internally)
