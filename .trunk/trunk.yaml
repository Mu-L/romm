# This file controls the behavior of Trunk: https://docs.trunk.io/cli
# To learn more about the format of this file, see https://docs.trunk.io/reference/trunk-yaml
version: 0.1
cli:
  version: 1.22.15
# Trunk provides extensibility via plugins. (https://docs.trunk.io/plugins)
plugins:
  sources:
    - id: trunk
      ref: v1.6.8
      uri: https://github.com/trunk-io/plugins
# Many linters and tools depend on runtimes - configure them here. (https://docs.trunk.io/runtimes)
runtimes:
  enabled:
    - go@1.21.0
    - node@18.20.5
    - python@3.12.2
# This is the section where you manage your linters. (https://docs.trunk.io/check/configuration)
lint:
  disabled:
    - pyright
  enabled:
    - markdownlint@0.44.0
    - eslint@9.26.0
    - actionlint@1.7.7
    - bandit@1.8.3
    - black@25.1.0
<<<<<<< HEAD
    - checkov@3.2.417
=======
    - checkov@3.2.424
>>>>>>> becd2038
    - git-diff-check
    - isort@6.0.1
    - mypy@1.15.0
    - osv-scanner@2.0.2
    - oxipng@9.1.5
    - prettier@3.5.3
<<<<<<< HEAD
    - ruff@0.11.9
=======
    - ruff@0.11.10
>>>>>>> becd2038
    - shellcheck@0.10.0
    - shfmt@3.6.0
    - svgo@3.3.2
    - taplo@0.9.3
    - trivy@0.62.1
    - trufflehog@3.88.29
    - yamllint@1.37.1
  ignore:
    - linters: [ALL]
      paths:
        - frontend/src/__generated__/**
        - docker/Dockerfile
        - docker/nginx/js/**
  files:
    - name: vue
      extensions: [vue]
  definitions:
    - name: eslint
      files:
        - javascript
        - typescript
      commands:
        - name: lint
          run_from: ${root_or_parent_with_any_config}
    - name: prettier
      files:
        - typescript
        - yaml
        - css
        - postcss
        - html
        - markdown
        - json
        - javascript
        - graphql
        - vue
        - prettier_supported_configs
actions:
  disabled:
    - trunk-check-pre-push
  enabled:
    - trunk-announce
    - trunk-fmt-pre-commit
    - trunk-upgrade-available<|MERGE_RESOLUTION|>--- conflicted
+++ resolved
@@ -25,22 +25,14 @@
     - actionlint@1.7.7
     - bandit@1.8.3
     - black@25.1.0
-<<<<<<< HEAD
-    - checkov@3.2.417
-=======
     - checkov@3.2.424
->>>>>>> becd2038
     - git-diff-check
     - isort@6.0.1
     - mypy@1.15.0
     - osv-scanner@2.0.2
     - oxipng@9.1.5
     - prettier@3.5.3
-<<<<<<< HEAD
-    - ruff@0.11.9
-=======
     - ruff@0.11.10
->>>>>>> becd2038
     - shellcheck@0.10.0
     - shfmt@3.6.0
     - svgo@3.3.2
