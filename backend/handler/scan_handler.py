--- conflicted
+++ resolved
@@ -172,11 +172,8 @@
         platform_attrs["igdb_id"]
         or platform_attrs["moby_id"]
         or platform_attrs["ss_id"]
-<<<<<<< HEAD
+        or platform_attrs["ra_id"]
         or platform_attrs["launchbox_id"]
-=======
-        or platform_attrs["ra_id"]
->>>>>>> 087240ee
     ):
         log.info(
             emoji.emojize(
@@ -412,11 +409,7 @@
             }
         )
 
-<<<<<<< HEAD
     # If not found in any metadata source, we return the rom with the default values
-=======
-    # If not found in IGDB, MobyGames or Screenscraper
->>>>>>> 087240ee
     if (
         not igdb_handler_rom.get("igdb_id")
         and not moby_handler_rom.get("moby_id")
