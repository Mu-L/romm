from __future__ import annotations

from typing import TYPE_CHECKING

from models.base import BaseModel
from models.rom import Rom
from sqlalchemy import String, func, select
from sqlalchemy.orm import Mapped, column_property, mapped_column, relationship

if TYPE_CHECKING:
    from models.firmware import Firmware


DEFAULT_COVER_ASPECT_RATIO = "2 / 3"


class Platform(BaseModel):
    __tablename__ = "platforms"

    id: Mapped[int] = mapped_column(primary_key=True, autoincrement=True)
    igdb_id: Mapped[int | None]
    sgdb_id: Mapped[int | None]
    moby_id: Mapped[int | None]
<<<<<<< HEAD
    ss_id: Mapped[int | None]
    slug: Mapped[str] = mapped_column(String(length=50))
    fs_slug: Mapped[str] = mapped_column(String(length=50))
=======
    slug: Mapped[str] = mapped_column(String(length=100))
    fs_slug: Mapped[str] = mapped_column(String(length=100))
>>>>>>> e708719f
    name: Mapped[str] = mapped_column(String(length=400))
    custom_name: Mapped[str | None] = mapped_column(String(length=400), default="")
    category: Mapped[str | None] = mapped_column(String(length=100), default="")
    generation: Mapped[int | None]
    family_name: Mapped[str | None] = mapped_column(String(length=1000), default="")
    family_slug: Mapped[str | None] = mapped_column(String(length=1000), default="")
    url: Mapped[str | None] = mapped_column(String(length=1000), default="")
    url_logo: Mapped[str | None] = mapped_column(String(length=1000), default="")
    logo_path: Mapped[str | None] = mapped_column(String(length=1000), default="")

    roms: Mapped[list[Rom]] = relationship(back_populates="platform")
    firmware: Mapped[list[Firmware]] = relationship(
        lazy="selectin", back_populates="platform"
    )

    aspect_ratio: Mapped[str] = mapped_column(
        String(length=10), server_default=DEFAULT_COVER_ASPECT_RATIO
    )

    # This runs a subquery to get the count of roms for the platform
    rom_count = column_property(
        select(func.count(Rom.id)).where(Rom.platform_id == id).scalar_subquery()
    )

    def __repr__(self) -> str:
        return self.name<|MERGE_RESOLUTION|>--- conflicted
+++ resolved
@@ -21,14 +21,9 @@
     igdb_id: Mapped[int | None]
     sgdb_id: Mapped[int | None]
     moby_id: Mapped[int | None]
-<<<<<<< HEAD
     ss_id: Mapped[int | None]
-    slug: Mapped[str] = mapped_column(String(length=50))
-    fs_slug: Mapped[str] = mapped_column(String(length=50))
-=======
     slug: Mapped[str] = mapped_column(String(length=100))
     fs_slug: Mapped[str] = mapped_column(String(length=100))
->>>>>>> e708719f
     name: Mapped[str] = mapped_column(String(length=400))
     custom_name: Mapped[str | None] = mapped_column(String(length=400), default="")
     category: Mapped[str | None] = mapped_column(String(length=100), default="")
