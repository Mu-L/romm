import re
from functools import cached_property

from config import (
    DEFAULT_PATH_COVER_L,
    DEFAULT_PATH_COVER_S,
    FRONTEND_LIBRARY_PATH,
    FRONTEND_RESOURCES_PATH,
)
from models.assets import Save, Screenshot, State
from models.base import BaseModel
from sqlalchemy import JSON, Boolean, Column, Float, ForeignKey, Integer, String, Text
from sqlalchemy.orm import Mapped, relationship

<<<<<<< HEAD
SIZE_UNIT_TO_BYTES = {
    "B": 1,
    "KB": 1024,
    "MB": 1024 ^ 2,
    "GB": 1024 ^ 3,
    "TB": 1024 ^ 4,
    "PB": 1024 ^ 5,
}
=======
from .base import BaseModel
>>>>>>> 28f7cf97

SORT_COMPARE_REGEX = r"^([Tt]he|[Aa]|[Aa]nd)\s"


class Rom(BaseModel):
    __tablename__ = "roms"

    id = Column(Integer(), primary_key=True, autoincrement=True)

    igdb_id: int = Column(Integer())
    sgdb_id: int = Column(Integer())

<<<<<<< HEAD
=======
    platform_slug = Column(
        String(length=50),
        ForeignKey("platforms.slug"),
        nullable=False,
    )
    platform = relationship(
        "Platform", lazy="selectin", back_populates="roms"
    )

    saves: Mapped[list[Save]] = relationship(
        "Save",
        lazy="selectin",
        back_populates="rom",
    )
    states: Mapped[list[State]] = relationship(
        "State", lazy="selectin", back_populates="rom"
    )
    screenshots: Mapped[list[Screenshot]] = relationship(
        "Screenshot", lazy="selectin", back_populates="rom"
    )

    ### DEPRECATED ###
    p_name: str = Column(String(length=150), default="")
    p_igdb_id: str = Column(String(length=10), default="")
    p_sgdb_id: str = Column(String(length=10), default="")
    file_size = Column(Float, default=0.0, nullable=False)
    file_size_units: str = Column(String(length=10), default="B", nullable=False)
    ### DEPRECATED ###

>>>>>>> 28f7cf97
    file_name: str = Column(String(length=450), nullable=False)
    file_name_no_tags: str = Column(String(length=450), nullable=False)
    file_extension: str = Column(String(length=100), nullable=False)
    file_path: str = Column(String(length=1000), nullable=False)
    file_size_bytes: int = Column(Integer(), default=0, nullable=False)

    name: str = Column(String(length=350))
    slug: str = Column(String(length=400))
    summary: str = Column(Text)

    path_cover_s: str = Column(Text, default=DEFAULT_PATH_COVER_S)
    path_cover_l: str = Column(Text, default=DEFAULT_PATH_COVER_L)
    url_cover: str = Column(Text, default=DEFAULT_PATH_COVER_L)

    revision: str = Column(String(20))
    regions: JSON = Column(JSON, default=[])
    languages: JSON = Column(JSON, default=[])
    tags: JSON = Column(JSON, default=[])

    url_screenshots: JSON = Column(JSON, default=[])
    path_screenshots: JSON = Column(JSON, default=[])

    multi: bool = Column(Boolean, default=False)
    files: JSON = Column(JSON, default=[])

    platform_id = Column(
        Integer(),
        ForeignKey("platforms.id", ondelete="CASCADE"),
        nullable=False,
    )

    platform = relationship("Platform", lazy="selectin", back_populates="roms")

    saves: Mapped[list[Save]] = relationship(
        "Save",
        lazy="selectin",
        back_populates="rom",
    )
    states: Mapped[list[State]] = relationship(
        "State", lazy="selectin", back_populates="rom"
    )
    screenshots: Mapped[list[Screenshot]] = relationship(
        "Screenshot", lazy="selectin", back_populates="rom"
    )

    @property
    def platform_slug(self) -> str:
        return self.platform.slug

    @property
    def platform_fs_slug(self) -> str:
        return self.platform.fs_slug

    @property
    def platform_name(self) -> str:
        return self.platform.name

    @cached_property
    def full_path(self) -> str:
        return f"{self.file_path}/{self.file_name}"

    @cached_property
    def download_path(self) -> str:
        return f"{FRONTEND_LIBRARY_PATH}/{self.full_path}"

    @cached_property
    def has_cover(self) -> bool:
        return (
            self.path_cover_s != DEFAULT_PATH_COVER_S
            or self.path_cover_l != DEFAULT_PATH_COVER_L
        )

    @cached_property
    def merged_screenshots(self) -> list[str]:
        return [s.download_path for s in self.screenshots] + [
            f"{FRONTEND_RESOURCES_PATH}/{s}" for s in self.path_screenshots
        ]

    @cached_property
    def sort_comparator(self) -> str:
        return (
            re.sub(
                SORT_COMPARE_REGEX,
                "",
                self.name or self.file_name_no_tags,
            )
            .strip()
            .lower()
        )

    # This is an expensive operation so don't call it on a list of roms
    @cached_property
    def sibling_roms(self) -> list["Rom"]:
        from handler import dbromh

        if not self.igdb_id:
            return []

        with dbromh.session.begin() as session:
            return session.scalars(
                dbromh.get_roms(platform_id=self.platform_id).filter(
                    Rom.id != self.id,
                    Rom.igdb_id == self.igdb_id,
                )
            ).all()

    def __repr__(self) -> str:
        return self.file_name<|MERGE_RESOLUTION|>--- conflicted
+++ resolved
@@ -9,21 +9,8 @@
 )
 from models.assets import Save, Screenshot, State
 from models.base import BaseModel
-from sqlalchemy import JSON, Boolean, Column, Float, ForeignKey, Integer, String, Text
+from sqlalchemy import JSON, Boolean, Column, ForeignKey, Integer, String, Text
 from sqlalchemy.orm import Mapped, relationship
-
-<<<<<<< HEAD
-SIZE_UNIT_TO_BYTES = {
-    "B": 1,
-    "KB": 1024,
-    "MB": 1024 ^ 2,
-    "GB": 1024 ^ 3,
-    "TB": 1024 ^ 4,
-    "PB": 1024 ^ 5,
-}
-=======
-from .base import BaseModel
->>>>>>> 28f7cf97
 
 SORT_COMPARE_REGEX = r"^([Tt]he|[Aa]|[Aa]nd)\s"
 
@@ -36,38 +23,6 @@
     igdb_id: int = Column(Integer())
     sgdb_id: int = Column(Integer())
 
-<<<<<<< HEAD
-=======
-    platform_slug = Column(
-        String(length=50),
-        ForeignKey("platforms.slug"),
-        nullable=False,
-    )
-    platform = relationship(
-        "Platform", lazy="selectin", back_populates="roms"
-    )
-
-    saves: Mapped[list[Save]] = relationship(
-        "Save",
-        lazy="selectin",
-        back_populates="rom",
-    )
-    states: Mapped[list[State]] = relationship(
-        "State", lazy="selectin", back_populates="rom"
-    )
-    screenshots: Mapped[list[Screenshot]] = relationship(
-        "Screenshot", lazy="selectin", back_populates="rom"
-    )
-
-    ### DEPRECATED ###
-    p_name: str = Column(String(length=150), default="")
-    p_igdb_id: str = Column(String(length=10), default="")
-    p_sgdb_id: str = Column(String(length=10), default="")
-    file_size = Column(Float, default=0.0, nullable=False)
-    file_size_units: str = Column(String(length=10), default="B", nullable=False)
-    ### DEPRECATED ###
-
->>>>>>> 28f7cf97
     file_name: str = Column(String(length=450), nullable=False)
     file_name_no_tags: str = Column(String(length=450), nullable=False)
     file_extension: str = Column(String(length=100), nullable=False)
