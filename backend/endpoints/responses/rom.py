--- conflicted
+++ resolved
@@ -9,15 +9,10 @@
 from fastapi import Request
 from handler.metadata.igdb_handler import IGDBMetadata
 from handler.metadata.moby_handler import MobyMetadata
-<<<<<<< HEAD
 from models.rom import Rom, RomUserStatus
-from pydantic import BaseModel, computed_field
-=======
-from models.rom import Rom, RomFile, RomUserStatus
 from pydantic import computed_field
 
 from .base import BaseModel
->>>>>>> 424266c6
 
 SORT_COMPARE_REGEX = re.compile(r"^([Tt]he|[Aa]|[Aa]nd)\s")
 
