from __future__ import annotations

from dataclasses import dataclass
from itertools import batched
from typing import Any, Final

import emoji
import socketio  # type: ignore
from config import DEV_MODE, REDIS_URL, SCAN_TIMEOUT
from endpoints.responses.platform import PlatformSchema
from endpoints.responses.rom import SimpleRomSchema
from exceptions.fs_exceptions import (
    FirmwareNotFoundException,
    FolderStructureNotMatchException,
    RomsNotFoundException,
)
from exceptions.socket_exceptions import ScanStoppedException
from handler.database import db_firmware_handler, db_platform_handler, db_rom_handler
from handler.filesystem import (
    fs_firmware_handler,
    fs_platform_handler,
    fs_resource_handler,
    fs_rom_handler,
)
from handler.filesystem.roms_handler import FSRom
from handler.metadata.ra_handler import RAGameRomAchievement
from handler.redis_handler import high_prio_queue, redis_client
from handler.scan_handler import (
    MetadataSource,
    ScanType,
    scan_firmware,
    scan_platform,
    scan_rom,
)
from handler.socket_handler import socket_handler
from logger.formatter import BLUE, LIGHTYELLOW
from logger.formatter import highlight as hl
from logger.logger import log
from models.platform import Platform
from models.rom import Rom, RomFile
from rq import Worker
from rq.job import Job
from sqlalchemy.inspection import inspect
from utils.context import initialize_context

STOP_SCAN_FLAG: Final = "scan:stop"


@dataclass
class ScanStats:
    scanned_platforms: int = 0
    added_platforms: int = 0
    metadata_platforms: int = 0
    scanned_roms: int = 0
    added_roms: int = 0
    metadata_roms: int = 0
    scanned_firmware: int = 0
    added_firmware: int = 0

    def __add__(self, other: Any) -> ScanStats:
        if not isinstance(other, ScanStats):
            return NotImplemented
        return ScanStats(
            scanned_platforms=self.scanned_platforms + other.scanned_platforms,
            added_platforms=self.added_platforms + other.added_platforms,
            metadata_platforms=self.metadata_platforms + other.metadata_platforms,
            scanned_roms=self.scanned_roms + other.scanned_roms,
            added_roms=self.added_roms + other.added_roms,
            metadata_roms=self.metadata_roms + other.metadata_roms,
            scanned_firmware=self.scanned_firmware + other.scanned_firmware,
            added_firmware=self.added_firmware + other.added_firmware,
        )


def _get_socket_manager() -> socketio.AsyncRedisManager:
    """Connect to external socketio server"""
    return socketio.AsyncRedisManager(str(REDIS_URL), write_only=True)


<<<<<<< HEAD
def _should_scan_rom(scan_type: ScanType, rom: Rom | None, roms_ids: list[str]) -> bool:
    """Decide if a rom should be scanned or not

    Args:
        scan_type (str): Type of scan to be performed.
        roms_ids (list[str], optional): List of selected roms to be scanned.
        metadata_sources (list[str], optional): List of metadata sources to be used
    """

    # This logic is tricky so only touch it if you know what you're doing"""
    return bool(
        (scan_type in {ScanType.NEW_PLATFORMS, ScanType.QUICK} and not rom)
        or (scan_type == ScanType.COMPLETE)
        or (scan_type == ScanType.HASHES)
        or (
            rom
            and (
                (scan_type == ScanType.UNIDENTIFIED and rom.is_unidentified)
                or (scan_type == ScanType.PARTIAL and rom.is_partially_identified)
                or (rom.id in roms_ids)
            )
        )
    )


@initialize_context()
async def scan_platforms(
    platform_ids: list[int],
    scan_type: ScanType = ScanType.QUICK,
    roms_ids: list[str] | None = None,
    metadata_sources: list[str] | None = None,
):
    """Scan all the listed platforms and fetch metadata from different sources

    Args:
        platform_slugs (list[str]): List of platform slugs to be scanned
        scan_type (str): Type of scan to be performed. Defaults to "quick".
        roms_ids (list[str], optional): List of selected roms to be scanned. Defaults to [].
        metadata_sources (list[str], optional): List of metadata sources to be used. Defaults to all sources.
    """

    if not roms_ids:
        roms_ids = []

    if not metadata_sources:
        metadata_sources = [
            MetadataSource.IGDB,
            MetadataSource.MOBY,
            MetadataSource.SS,
            MetadataSource.RA,
        ]

    sm = _get_socket_manager()

    try:
        fs_platforms: list[str] = fs_platform_handler.get_platforms()
    except FolderStructureNotMatchException as e:
        log.error(e)
        await sm.emit("scan:done_ko", e.message)
        return

    scan_stats = ScanStats()

    async def stop_scan():
        log.info(emoji.emojize(":stop_sign: Scan stopped manually"))
        await sm.emit("scan:done", scan_stats.__dict__)
        redis_client.delete(STOP_SCAN_FLAG)

    try:
        platform_list = [
            platform.fs_slug
            for s in platform_ids
            if (platform := db_platform_handler.get_platform(s)) is not None
        ] or fs_platforms

        if len(platform_list) == 0:
            log.warning(
                emoji.emojize(
                    f"{hl(':warning:', color=LIGHTYELLOW)}  No platforms found, verify that the folder structure is right and the volume is mounted correctly. \
                Check https://github.com/rommapp/romm?tab=readme-ov-file#folder-structure for more details."
                )
            )
        else:
            log.info(
                f"Found {hl(str(len(platform_list)))} platforms in the file system"
            )

        for platform_slug in platform_list:
            scan_stats += await _identify_platform(
                platform_slug=platform_slug,
                scan_type=scan_type,
                fs_platforms=fs_platforms,
                roms_ids=roms_ids,
                metadata_sources=metadata_sources,
                socket_manager=sm,
            )

        # Only purge platforms if there are some platforms remaining in the library
        # This protects against accidental deletion of entries when
        # the folder structure is not correct or the drive is not mounted
        if len(fs_platforms) > 0:
            purged_platforms = db_platform_handler.purge_platforms(fs_platforms)
            if len(purged_platforms) > 0:
                log.warning("Purging platforms not found in the filesystem:")
                for p in purged_platforms:
                    log.warning(f" - {p.slug}")

        log.info(emoji.emojize(":check_mark:  Scan completed "))
        await sm.emit("scan:done", scan_stats.__dict__)
    except ScanStoppedException:
        await stop_scan()
        return
    except Exception as e:
        log.error(f"Error in scan_platform: {e}")
        # Catch all exceptions and emit error to the client
        await sm.emit("scan:done_ko", str(e))
        # Re-raise the exception to be caught by the error handler
        raise e


async def _identify_platform(
    platform_slug: str,
    scan_type: ScanType,
    fs_platforms: list[str],
    roms_ids: list[str],
    metadata_sources: list[str],
    socket_manager: socketio.AsyncRedisManager,
) -> ScanStats:
    # Stop the scan if the flag is set
    if redis_client.get(STOP_SCAN_FLAG):
        raise ScanStoppedException()

    scan_stats = ScanStats()

    platform = db_platform_handler.get_platform_by_fs_slug(platform_slug)
    if platform and scan_type == ScanType.NEW_PLATFORMS:
        return scan_stats

    scanned_platform = await scan_platform(
        platform_slug, fs_platforms, metadata_sources=metadata_sources
    )
    if platform:
        scanned_platform.id = platform.id
        # Keep the existing ids if they exist on the platform
        scanned_platform.igdb_id = scanned_platform.igdb_id or platform.igdb_id
        scanned_platform.moby_id = scanned_platform.moby_id or platform.moby_id

    scan_stats.scanned_platforms += 1
    scan_stats.added_platforms += 1 if not platform else 0
    scan_stats.metadata_platforms += (
        1 if scanned_platform.igdb_id or scanned_platform.moby_id else 0
    )

    platform = db_platform_handler.add_platform(scanned_platform)

    await socket_manager.emit(
        "scan:scanning_platform",
        PlatformSchema.model_validate(platform).model_dump(
            include={"id", "name", "slug", "fs_slug"}
        ),
    )
    await socket_manager.emit("", None)

    # Scanning firmware
    try:
        fs_firmware = fs_firmware_handler.get_firmware(platform.fs_slug)
    except FirmwareNotFoundException:
        fs_firmware = []

    if len(fs_firmware) == 0:
        log.warning(
            emoji.emojize(
                f"{hl(':warning:', color=LIGHTYELLOW)}  No firmware found for {hl(platform.custom_name or platform.name, color=BLUE)}[{hl(platform.fs_slug)}]"
            )
        )
    else:
        log.info(f"{hl(str(len(fs_firmware)))} firmware files found")

    for fs_fw in fs_firmware:
        scan_stats += await _identify_firmware(
            platform=platform,
            fs_fw=fs_fw,
        )

    # Scanning roms
    try:
        fs_roms = await fs_rom_handler.get_roms(platform)
    except RomsNotFoundException as e:
        log.error(e)
        return scan_stats

    if len(fs_roms) == 0:
        log.warning(
            emoji.emojize(
                f"{hl(':warning:', color=LIGHTYELLOW)}  No roms found, verify that the folder structure is correct"
            )
        )
    else:
        log.info(f"{hl(str(len(fs_roms)))} roms found in the file system")

    for fs_roms_batch in batched(fs_roms, 200):
        rom_by_filename_map = db_rom_handler.get_roms_by_fs_name(
            platform_id=platform.id,
            fs_names={fs_rom["fs_name"] for fs_rom in fs_roms_batch},
        )

        for fs_rom in fs_roms_batch:
            scan_stats += await _identify_rom(
                platform=platform,
                fs_rom=fs_rom,
                rom=rom_by_filename_map.get(fs_rom["fs_name"]),
                scan_type=scan_type,
                roms_ids=roms_ids,
                metadata_sources=metadata_sources,
                socket_manager=socket_manager,
            )

    # Only purge entries if there are some file remaining in the library
    # This protects against accidental deletion of entries when
    # the folder structure is not correct or the drive is not mounted
    if len(fs_roms) > 0:
        purged_roms = db_rom_handler.purge_roms(
            platform.id, [rom["fs_name"] for rom in fs_roms]
        )
        if len(purged_roms) > 0:
            log.warning("Purging roms not found in the filesystem:")
            for r in purged_roms:
                log.warning(f" - {r.fs_name}")

    # Same protection for firmware
    if len(fs_firmware) > 0:
        purged_firmware = db_firmware_handler.purge_firmware(
            platform.id, [fw for fw in fs_firmware]
        )
        if len(purged_firmware) > 0:
            log.warning("Purging firmware not found in the filesystem:")
            for f in purged_firmware:
                log.warning(f" - {f}")

    return scan_stats


=======
>>>>>>> dfcd3c81
async def _identify_firmware(
    platform: Platform,
    fs_fw: str,
) -> ScanStats:
    scan_stats = ScanStats()

    # Break early if the flag is set
    if redis_client.get(STOP_SCAN_FLAG):
        return scan_stats

    firmware = db_firmware_handler.get_firmware_by_filename(platform.id, fs_fw)

    scanned_firmware = scan_firmware(
        platform=platform,
        file_name=fs_fw,
        firmware=firmware,
    )

    scan_stats.scanned_firmware += 1
    scan_stats.added_firmware += 1 if not firmware else 0

    scanned_firmware.missing_from_fs = False
    db_firmware_handler.add_firmware(scanned_firmware)
    return scan_stats


<<<<<<< HEAD
=======
async def _set_rom_hashes(rom_id: int) -> str:
    """Set the hashes for the given rom

    Args:
        rom_id (int): Rom id
    Returns:
        ra_hash (str): Calculated retroachievements hash
    """
    rom = db_rom_handler.get_rom(rom_id)
    if not rom:
        return ""

    try:
        rom_hash, rom_file_hashes = await fs_rom_handler.get_rom_hashes(rom)
    except zlib.error as e:
        # Set empty hashes if calculating them fails for corrupted files
        log.error(
            f"Hashes of {hl(rom.fs_name)} couldn't be calculated: {hl(str(e), color=RED)}"
        )
        db_rom_handler.update_rom(
            rom_id,
            {
                "crc_hash": "",
                "md5_hash": "",
                "sha1_hash": "",
                "ra_hash": "",
            },
        )
        return ""
    else:
        db_rom_handler.update_rom(
            rom_id,
            {
                "crc_hash": rom_hash["crc_hash"],
                "md5_hash": rom_hash["md5_hash"],
                "sha1_hash": rom_hash["sha1_hash"],
                "ra_hash": rom_hash["ra_hash"],
            },
        )
        for file_hash in rom_file_hashes:
            db_rom_handler.update_rom_file(
                file_hash["id"],
                {
                    "crc_hash": file_hash["crc_hash"],
                    "md5_hash": file_hash["md5_hash"],
                    "sha1_hash": file_hash["sha1_hash"],
                    "ra_hash": rom_hash["ra_hash"],
                },
            )
        return rom_hash["ra_hash"]


def _should_scan_rom(scan_type: ScanType, rom: Rom | None, roms_ids: list[str]) -> bool:
    """Decide if a rom should be scanned or not

    Args:
        scan_type (str): Type of scan to be performed.
        roms_ids (list[str], optional): List of selected roms to be scanned.
        metadata_sources (list[str], optional): List of metadata sources to be used
    """

    # This logic is tricky so only touch it if you know what you're doing"""
    return bool(
        (scan_type in {ScanType.NEW_PLATFORMS, ScanType.QUICK} and not rom)
        or (scan_type == ScanType.COMPLETE)
        or (scan_type == ScanType.HASHES)
        or (
            rom
            and (
                (scan_type == ScanType.UNIDENTIFIED and rom.is_unidentified)
                or (scan_type == ScanType.PARTIAL and rom.is_identified)
                or (rom.id in roms_ids)
            )
        )
    )


>>>>>>> dfcd3c81
async def _identify_rom(
    platform: Platform,
    fs_rom: FSRom,
    rom: Rom | None,
    scan_type: ScanType,
    roms_ids: list[str],
    metadata_sources: list[str],
    socket_manager: socketio.AsyncRedisManager,
) -> ScanStats:
    scan_stats = ScanStats()

    # Break early if the flag is set
    if redis_client.get(STOP_SCAN_FLAG):
        return scan_stats

    if not _should_scan_rom(scan_type=scan_type, rom=rom, roms_ids=roms_ids):
        if rom:
            if rom.fs_name != fs_rom["fs_name"]:
                # Just to update the filesystem data
                rom.fs_name = fs_rom["fs_name"]
                db_rom_handler.add_rom(rom)

            if rom.missing_from_fs:
                db_rom_handler.update_rom(rom.id, {"missing_from_fs": False})

        return scan_stats

    scanned_rom = await scan_rom(
        platform=platform,
        fs_rom=fs_rom,
        scan_type=scan_type,
        rom=rom,
        metadata_sources=metadata_sources,
    )

    scan_stats.scanned_roms += 1
    scan_stats.added_roms += 1 if not rom else 0
    scan_stats.metadata_roms += 1 if scanned_rom.is_identified else 0

    _added_rom = db_rom_handler.add_rom(scanned_rom)

    # Delete the existing rom files in the DB
    db_rom_handler.missing_rom_files(_added_rom.id)

    # Create each file entry for the rom
    new_rom_files = [
        RomFile(
            rom_id=_added_rom.id,
            file_name=file.file_name,
            file_path=file.file_path,
            file_size_bytes=file.file_size_bytes,
            last_modified=file.last_modified,
            category=file.category,
            crc_hash=file.crc_hash,
            sha1_hash=file.sha1_hash,
            md5_hash=file.md5_hash,
            ra_hash=file.ra_hash,
        )
        for file in fs_rom["files"]
    ]
    for new_rom_file in new_rom_files:
        db_rom_handler.add_rom_file(new_rom_file)

    if _added_rom.ra_metadata:
        fs_resource_handler.create_ra_resources_path(platform.id, _added_rom.id)

        # Store the achievements badges
        # This requires us to rebuild the achievements list using the Rom ID
        # TODO:Remove this since we can do it on the client side
        updated_achievements: list[RAGameRomAchievement] = []

        for ach in _added_rom.ra_metadata.get("achievements", []):
            # Store both normal and locked version
            badge_url_lock = ach.get("badge_url_lock", None)
            badge_path_lock = ach.get("badge_path_lock", None)
            if badge_url_lock and badge_path_lock:
                badge_path_lock = f"{fs_resource_handler.get_ra_badges_path(platform.id, _added_rom.id)}/{badge_path_lock}"
                await fs_resource_handler.store_ra_badge(
                    badge_url_lock, badge_path_lock
                )
            badge_url = ach.get("badge_url", None)
            badge_path = ach.get("badge_path", None)
            if badge_url and badge_path:
                badge_path = f"{fs_resource_handler.get_ra_badges_path(platform.id, _added_rom.id)}/{badge_path}"
                await fs_resource_handler.store_ra_badge(badge_url, badge_path)

            updated_achievements.append(
                RAGameRomAchievement(
                    ra_id=ach["ra_id"],
                    title=ach["title"],
                    description=ach["description"],
                    points=ach["points"],
                    num_awarded=ach["num_awarded"],
                    num_awarded_hardcore=ach["num_awarded_hardcore"],
                    badge_id=ach["badge_id"],
                    badge_url_lock=ach["badge_url_lock"],
                    badge_path_lock=badge_path_lock,
                    badge_url=ach["badge_url"],
                    badge_path=badge_path,
                    display_order=ach["display_order"],
                    type=ach["type"],
                )
            )

        _added_rom.ra_metadata["achievements"] = updated_achievements

    path_cover_s, path_cover_l = await fs_resource_handler.get_cover(
        entity=_added_rom,
        overwrite=True,
        url_cover=_added_rom.url_cover,
    )

    path_manual = await fs_resource_handler.get_manual(
        rom=_added_rom,
        overwrite=True,
        url_manual=_added_rom.url_manual,
    )

    path_screenshots = await fs_resource_handler.get_rom_screenshots(
        rom=_added_rom,
        url_screenshots=_added_rom.url_screenshots,
    )

    _added_rom.path_cover_s = path_cover_s
    _added_rom.path_cover_l = path_cover_l
    _added_rom.path_screenshots = path_screenshots
    _added_rom.path_manual = path_manual
    # Update the scanned rom with the cover and screenshots paths and update database
    db_rom_handler.update_rom(
        _added_rom.id,
        {
            c: getattr(_added_rom, c)
            for c in inspect(_added_rom).mapper.column_attrs.keys()
        },
    )

    await socket_manager.emit(
        "scan:scanning_rom",
        {
            "platform_name": platform.name,
            "platform_slug": platform.slug,
            "platform_fs_slug": platform.fs_slug,
            **SimpleRomSchema.from_orm_with_factory(_added_rom).model_dump(
                exclude={"created_at", "updated_at", "rom_user"}
            ),
        },
    )
    await socket_manager.emit("", None)

    return scan_stats


<<<<<<< HEAD
@socket_handler.socket_server.on("scan")  # type: ignore
=======
async def _identify_platform(
    platform_slug: str,
    scan_type: ScanType,
    fs_platforms: list[str],
    roms_ids: list[str],
    metadata_sources: list[str],
    socket_manager: socketio.AsyncRedisManager,
) -> ScanStats:
    # Stop the scan if the flag is set
    if redis_client.get(STOP_SCAN_FLAG):
        raise ScanStoppedException()

    scan_stats = ScanStats()

    platform = db_platform_handler.get_platform_by_fs_slug(platform_slug)
    if platform and scan_type == ScanType.NEW_PLATFORMS:
        return scan_stats

    scanned_platform = await scan_platform(
        platform_slug, fs_platforms, metadata_sources=metadata_sources
    )
    if platform:
        scanned_platform.id = platform.id
        # Keep the existing ids if they exist on the platform
        scanned_platform.igdb_id = scanned_platform.igdb_id or platform.igdb_id
        scanned_platform.moby_id = scanned_platform.moby_id or platform.moby_id
        scanned_platform.launchbox_id = (
            scanned_platform.launchbox_id or platform.launchbox_id
        )

    scan_stats.scanned_platforms += 1
    scan_stats.added_platforms += 1 if not platform else 0
    scan_stats.metadata_platforms += 1 if scanned_platform.is_identified else 0

    platform = db_platform_handler.add_platform(scanned_platform)

    await socket_manager.emit(
        "scan:scanning_platform",
        PlatformSchema.model_validate(platform).model_dump(
            include={"id", "name", "slug", "fs_slug"}
        ),
    )
    await socket_manager.emit("", None)

    # Scanning firmware
    try:
        fs_firmware = fs_firmware_handler.get_firmware(platform.fs_slug)
    except FirmwareNotFoundException:
        fs_firmware = []

    if len(fs_firmware) == 0:
        log.warning(
            emoji.emojize(
                f"{hl(':warning:', color=LIGHTYELLOW)}  No firmware found for {hl(platform.custom_name or platform.name, color=BLUE)}[{hl(platform.fs_slug)}]"
            )
        )
    else:
        log.info(f"{hl(str(len(fs_firmware)))} firmware files found")

    for fs_fw in fs_firmware:
        scan_stats += await _identify_firmware(
            platform=platform,
            fs_fw=fs_fw,
        )

    # Scanning roms
    try:
        fs_roms = fs_rom_handler.get_roms(platform.fs_slug)
    except RomsNotFoundException as e:
        log.error(e)
        return scan_stats

    if len(fs_roms) == 0:
        log.warning(
            emoji.emojize(
                f"{hl(':warning:', color=LIGHTYELLOW)}  No roms found, verify that the folder structure is correct"
            )
        )
    else:
        log.info(f"{hl(str(len(fs_roms)))} roms found in the file system")

    for fs_roms_batch in batched(fs_roms, 200):
        rom_by_filename_map = db_rom_handler.get_roms_by_fs_name(
            platform_id=platform.id,
            fs_names={fs_rom["fs_name"] for fs_rom in fs_roms_batch},
        )

        for fs_rom in fs_roms_batch:
            scan_stats += await _identify_rom(
                platform=platform,
                fs_rom=fs_rom,
                rom=rom_by_filename_map.get(fs_rom["fs_name"]),
                scan_type=scan_type,
                roms_ids=roms_ids,
                metadata_sources=metadata_sources,
                socket_manager=socket_manager,
            )

    missing_roms = db_rom_handler.mark_missing_roms(
        platform.id, [rom["fs_name"] for rom in fs_roms]
    )
    if len(missing_roms) > 0:
        log.warning(f"{hl('Missing')} roms from filesystem:")
        for r in missing_roms:
            log.warning(f" - {r.fs_name}")

    missing_firmware = db_firmware_handler.mark_missing_firmware(
        platform.id, [fw for fw in fs_firmware]
    )
    if len(missing_firmware) > 0:
        log.warning(f"{hl('Missing')} firmware from filesystem:")
        for f in missing_firmware:
            log.warning(f" - {f}")

    return scan_stats


@initialize_context()
async def scan_platforms(
    platform_ids: list[int],
    scan_type: ScanType = ScanType.QUICK,
    roms_ids: list[str] | None = None,
    metadata_sources: list[str] | None = None,
):
    """Scan all the listed platforms and fetch metadata from different sources

    Args:
        platform_slugs (list[str]): List of platform slugs to be scanned
        scan_type (str): Type of scan to be performed. Defaults to "quick".
        roms_ids (list[str], optional): List of selected roms to be scanned. Defaults to [].
        metadata_sources (list[str], optional): List of metadata sources to be used. Defaults to all sources.
    """

    if not roms_ids:
        roms_ids = []

    if not metadata_sources:
        metadata_sources = [
            MetadataSource.IGDB,
            MetadataSource.MOBY,
            MetadataSource.SS,
            MetadataSource.RA,
        ]

    sm = _get_socket_manager()

    try:
        fs_platforms: list[str] = fs_platform_handler.get_platforms()
    except FolderStructureNotMatchException as e:
        log.error(e)
        await sm.emit("scan:done_ko", e.message)
        return

    scan_stats = ScanStats()

    async def stop_scan():
        log.info(emoji.emojize(":stop_sign: Scan stopped manually"))
        await sm.emit("scan:done", scan_stats.__dict__)
        redis_client.delete(STOP_SCAN_FLAG)

    try:
        platform_list = [
            platform.fs_slug
            for s in platform_ids
            if (platform := db_platform_handler.get_platform(s)) is not None
        ] or fs_platforms

        if len(platform_list) == 0:
            log.warning(
                emoji.emojize(
                    f"{hl(':warning:', color=LIGHTYELLOW)}  No platforms found, verify that the folder structure is right and the volume is mounted correctly. \
                Check https://github.com/rommapp/romm?tab=readme-ov-file#folder-structure for more details."
                )
            )
        else:
            log.info(
                f"Found {hl(str(len(platform_list)))} platforms in the file system"
            )

        for platform_slug in platform_list:
            scan_stats += await _identify_platform(
                platform_slug=platform_slug,
                scan_type=scan_type,
                fs_platforms=fs_platforms,
                roms_ids=roms_ids,
                metadata_sources=metadata_sources,
                socket_manager=sm,
            )

        missed_platforms = db_platform_handler.mark_missing_platforms(fs_platforms)
        if len(missed_platforms) > 0:
            log.warning(f"{hl('Missing')} platforms from filesystem:")
            for p in missed_platforms:
                log.warning(f" - {p.slug}")

        log.info(emoji.emojize(":check_mark:  Scan completed "))
        await sm.emit("scan:done", scan_stats.__dict__)
    except ScanStoppedException:
        await stop_scan()
        return
    except Exception as e:
        log.error(f"Error in scan_platform: {e}")
        # Catch all exceptions and emit error to the client
        await sm.emit("scan:done_ko", str(e))
        # Re-raise the exception to be caught by the error handler
        raise e


@socket_handler.socket_server.on("scan")
>>>>>>> dfcd3c81
async def scan_handler(_sid: str, options: dict):
    """Scan socket endpoint

    Args:
        options (dict): Socket options
    """

    log.info(emoji.emojize(":magnifying_glass_tilted_right: Scanning"))

    platform_ids = options.get("platforms", [])
    scan_type = ScanType[options.get("type", "quick").upper()]
    roms_ids = options.get("roms_ids", [])
    metadata_sources = options.get("apis", [])

    if DEV_MODE:
        return await scan_platforms(
            platform_ids=platform_ids,
            scan_type=scan_type,
            roms_ids=roms_ids,
            metadata_sources=metadata_sources,
        )

    return high_prio_queue.enqueue(
        scan_platforms,
        platform_ids,
        scan_type,
        roms_ids,
        metadata_sources,
        job_timeout=SCAN_TIMEOUT,  # Timeout (default of 4 hours)
    )


@socket_handler.socket_server.on("scan:stop")  # type: ignore
async def stop_scan_handler(_sid: str):
    """Stop scan socket endpoint"""

    log.info(emoji.emojize(":stop_button: Stop scan requested..."))

    async def cancel_job(job: Job):
        job.cancel()
        redis_client.set(STOP_SCAN_FLAG, 1)
        log.info(emoji.emojize(":stop_button: Job found, stopping scan..."))

    existing_jobs = high_prio_queue.get_jobs()
    for job in existing_jobs:
        if job.func_name == "scan_platform" and job.is_started:
            return await cancel_job(job)

    workers = Worker.all(connection=redis_client)
    for worker in workers:
        current_job = worker.get_current_job()
        if (
            current_job
            and current_job.func_name == "endpoints.sockets.scan.scan_platforms"
            and current_job.is_started
        ):
            return await cancel_job(current_job)

    log.info(emoji.emojize(":stop_button: No running scan to stop"))<|MERGE_RESOLUTION|>--- conflicted
+++ resolved
@@ -77,251 +77,6 @@
     return socketio.AsyncRedisManager(str(REDIS_URL), write_only=True)
 
 
-<<<<<<< HEAD
-def _should_scan_rom(scan_type: ScanType, rom: Rom | None, roms_ids: list[str]) -> bool:
-    """Decide if a rom should be scanned or not
-
-    Args:
-        scan_type (str): Type of scan to be performed.
-        roms_ids (list[str], optional): List of selected roms to be scanned.
-        metadata_sources (list[str], optional): List of metadata sources to be used
-    """
-
-    # This logic is tricky so only touch it if you know what you're doing"""
-    return bool(
-        (scan_type in {ScanType.NEW_PLATFORMS, ScanType.QUICK} and not rom)
-        or (scan_type == ScanType.COMPLETE)
-        or (scan_type == ScanType.HASHES)
-        or (
-            rom
-            and (
-                (scan_type == ScanType.UNIDENTIFIED and rom.is_unidentified)
-                or (scan_type == ScanType.PARTIAL and rom.is_partially_identified)
-                or (rom.id in roms_ids)
-            )
-        )
-    )
-
-
-@initialize_context()
-async def scan_platforms(
-    platform_ids: list[int],
-    scan_type: ScanType = ScanType.QUICK,
-    roms_ids: list[str] | None = None,
-    metadata_sources: list[str] | None = None,
-):
-    """Scan all the listed platforms and fetch metadata from different sources
-
-    Args:
-        platform_slugs (list[str]): List of platform slugs to be scanned
-        scan_type (str): Type of scan to be performed. Defaults to "quick".
-        roms_ids (list[str], optional): List of selected roms to be scanned. Defaults to [].
-        metadata_sources (list[str], optional): List of metadata sources to be used. Defaults to all sources.
-    """
-
-    if not roms_ids:
-        roms_ids = []
-
-    if not metadata_sources:
-        metadata_sources = [
-            MetadataSource.IGDB,
-            MetadataSource.MOBY,
-            MetadataSource.SS,
-            MetadataSource.RA,
-        ]
-
-    sm = _get_socket_manager()
-
-    try:
-        fs_platforms: list[str] = fs_platform_handler.get_platforms()
-    except FolderStructureNotMatchException as e:
-        log.error(e)
-        await sm.emit("scan:done_ko", e.message)
-        return
-
-    scan_stats = ScanStats()
-
-    async def stop_scan():
-        log.info(emoji.emojize(":stop_sign: Scan stopped manually"))
-        await sm.emit("scan:done", scan_stats.__dict__)
-        redis_client.delete(STOP_SCAN_FLAG)
-
-    try:
-        platform_list = [
-            platform.fs_slug
-            for s in platform_ids
-            if (platform := db_platform_handler.get_platform(s)) is not None
-        ] or fs_platforms
-
-        if len(platform_list) == 0:
-            log.warning(
-                emoji.emojize(
-                    f"{hl(':warning:', color=LIGHTYELLOW)}  No platforms found, verify that the folder structure is right and the volume is mounted correctly. \
-                Check https://github.com/rommapp/romm?tab=readme-ov-file#folder-structure for more details."
-                )
-            )
-        else:
-            log.info(
-                f"Found {hl(str(len(platform_list)))} platforms in the file system"
-            )
-
-        for platform_slug in platform_list:
-            scan_stats += await _identify_platform(
-                platform_slug=platform_slug,
-                scan_type=scan_type,
-                fs_platforms=fs_platforms,
-                roms_ids=roms_ids,
-                metadata_sources=metadata_sources,
-                socket_manager=sm,
-            )
-
-        # Only purge platforms if there are some platforms remaining in the library
-        # This protects against accidental deletion of entries when
-        # the folder structure is not correct or the drive is not mounted
-        if len(fs_platforms) > 0:
-            purged_platforms = db_platform_handler.purge_platforms(fs_platforms)
-            if len(purged_platforms) > 0:
-                log.warning("Purging platforms not found in the filesystem:")
-                for p in purged_platforms:
-                    log.warning(f" - {p.slug}")
-
-        log.info(emoji.emojize(":check_mark:  Scan completed "))
-        await sm.emit("scan:done", scan_stats.__dict__)
-    except ScanStoppedException:
-        await stop_scan()
-        return
-    except Exception as e:
-        log.error(f"Error in scan_platform: {e}")
-        # Catch all exceptions and emit error to the client
-        await sm.emit("scan:done_ko", str(e))
-        # Re-raise the exception to be caught by the error handler
-        raise e
-
-
-async def _identify_platform(
-    platform_slug: str,
-    scan_type: ScanType,
-    fs_platforms: list[str],
-    roms_ids: list[str],
-    metadata_sources: list[str],
-    socket_manager: socketio.AsyncRedisManager,
-) -> ScanStats:
-    # Stop the scan if the flag is set
-    if redis_client.get(STOP_SCAN_FLAG):
-        raise ScanStoppedException()
-
-    scan_stats = ScanStats()
-
-    platform = db_platform_handler.get_platform_by_fs_slug(platform_slug)
-    if platform and scan_type == ScanType.NEW_PLATFORMS:
-        return scan_stats
-
-    scanned_platform = await scan_platform(
-        platform_slug, fs_platforms, metadata_sources=metadata_sources
-    )
-    if platform:
-        scanned_platform.id = platform.id
-        # Keep the existing ids if they exist on the platform
-        scanned_platform.igdb_id = scanned_platform.igdb_id or platform.igdb_id
-        scanned_platform.moby_id = scanned_platform.moby_id or platform.moby_id
-
-    scan_stats.scanned_platforms += 1
-    scan_stats.added_platforms += 1 if not platform else 0
-    scan_stats.metadata_platforms += (
-        1 if scanned_platform.igdb_id or scanned_platform.moby_id else 0
-    )
-
-    platform = db_platform_handler.add_platform(scanned_platform)
-
-    await socket_manager.emit(
-        "scan:scanning_platform",
-        PlatformSchema.model_validate(platform).model_dump(
-            include={"id", "name", "slug", "fs_slug"}
-        ),
-    )
-    await socket_manager.emit("", None)
-
-    # Scanning firmware
-    try:
-        fs_firmware = fs_firmware_handler.get_firmware(platform.fs_slug)
-    except FirmwareNotFoundException:
-        fs_firmware = []
-
-    if len(fs_firmware) == 0:
-        log.warning(
-            emoji.emojize(
-                f"{hl(':warning:', color=LIGHTYELLOW)}  No firmware found for {hl(platform.custom_name or platform.name, color=BLUE)}[{hl(platform.fs_slug)}]"
-            )
-        )
-    else:
-        log.info(f"{hl(str(len(fs_firmware)))} firmware files found")
-
-    for fs_fw in fs_firmware:
-        scan_stats += await _identify_firmware(
-            platform=platform,
-            fs_fw=fs_fw,
-        )
-
-    # Scanning roms
-    try:
-        fs_roms = await fs_rom_handler.get_roms(platform)
-    except RomsNotFoundException as e:
-        log.error(e)
-        return scan_stats
-
-    if len(fs_roms) == 0:
-        log.warning(
-            emoji.emojize(
-                f"{hl(':warning:', color=LIGHTYELLOW)}  No roms found, verify that the folder structure is correct"
-            )
-        )
-    else:
-        log.info(f"{hl(str(len(fs_roms)))} roms found in the file system")
-
-    for fs_roms_batch in batched(fs_roms, 200):
-        rom_by_filename_map = db_rom_handler.get_roms_by_fs_name(
-            platform_id=platform.id,
-            fs_names={fs_rom["fs_name"] for fs_rom in fs_roms_batch},
-        )
-
-        for fs_rom in fs_roms_batch:
-            scan_stats += await _identify_rom(
-                platform=platform,
-                fs_rom=fs_rom,
-                rom=rom_by_filename_map.get(fs_rom["fs_name"]),
-                scan_type=scan_type,
-                roms_ids=roms_ids,
-                metadata_sources=metadata_sources,
-                socket_manager=socket_manager,
-            )
-
-    # Only purge entries if there are some file remaining in the library
-    # This protects against accidental deletion of entries when
-    # the folder structure is not correct or the drive is not mounted
-    if len(fs_roms) > 0:
-        purged_roms = db_rom_handler.purge_roms(
-            platform.id, [rom["fs_name"] for rom in fs_roms]
-        )
-        if len(purged_roms) > 0:
-            log.warning("Purging roms not found in the filesystem:")
-            for r in purged_roms:
-                log.warning(f" - {r.fs_name}")
-
-    # Same protection for firmware
-    if len(fs_firmware) > 0:
-        purged_firmware = db_firmware_handler.purge_firmware(
-            platform.id, [fw for fw in fs_firmware]
-        )
-        if len(purged_firmware) > 0:
-            log.warning("Purging firmware not found in the filesystem:")
-            for f in purged_firmware:
-                log.warning(f" - {f}")
-
-    return scan_stats
-
-
-=======
->>>>>>> dfcd3c81
 async def _identify_firmware(
     platform: Platform,
     fs_fw: str,
@@ -346,61 +101,6 @@
     scanned_firmware.missing_from_fs = False
     db_firmware_handler.add_firmware(scanned_firmware)
     return scan_stats
-
-
-<<<<<<< HEAD
-=======
-async def _set_rom_hashes(rom_id: int) -> str:
-    """Set the hashes for the given rom
-
-    Args:
-        rom_id (int): Rom id
-    Returns:
-        ra_hash (str): Calculated retroachievements hash
-    """
-    rom = db_rom_handler.get_rom(rom_id)
-    if not rom:
-        return ""
-
-    try:
-        rom_hash, rom_file_hashes = await fs_rom_handler.get_rom_hashes(rom)
-    except zlib.error as e:
-        # Set empty hashes if calculating them fails for corrupted files
-        log.error(
-            f"Hashes of {hl(rom.fs_name)} couldn't be calculated: {hl(str(e), color=RED)}"
-        )
-        db_rom_handler.update_rom(
-            rom_id,
-            {
-                "crc_hash": "",
-                "md5_hash": "",
-                "sha1_hash": "",
-                "ra_hash": "",
-            },
-        )
-        return ""
-    else:
-        db_rom_handler.update_rom(
-            rom_id,
-            {
-                "crc_hash": rom_hash["crc_hash"],
-                "md5_hash": rom_hash["md5_hash"],
-                "sha1_hash": rom_hash["sha1_hash"],
-                "ra_hash": rom_hash["ra_hash"],
-            },
-        )
-        for file_hash in rom_file_hashes:
-            db_rom_handler.update_rom_file(
-                file_hash["id"],
-                {
-                    "crc_hash": file_hash["crc_hash"],
-                    "md5_hash": file_hash["md5_hash"],
-                    "sha1_hash": file_hash["sha1_hash"],
-                    "ra_hash": rom_hash["ra_hash"],
-                },
-            )
-        return rom_hash["ra_hash"]
-
 
 def _should_scan_rom(scan_type: ScanType, rom: Rom | None, roms_ids: list[str]) -> bool:
     """Decide if a rom should be scanned or not
@@ -427,7 +127,6 @@
     )
 
 
->>>>>>> dfcd3c81
 async def _identify_rom(
     platform: Platform,
     fs_rom: FSRom,
@@ -580,9 +279,6 @@
     return scan_stats
 
 
-<<<<<<< HEAD
-@socket_handler.socket_server.on("scan")  # type: ignore
-=======
 async def _identify_platform(
     platform_slug: str,
     scan_type: ScanType,
@@ -650,7 +346,7 @@
 
     # Scanning roms
     try:
-        fs_roms = fs_rom_handler.get_roms(platform.fs_slug)
+        fs_roms = await fs_rom_handler.get_roms(platform)
     except RomsNotFoundException as e:
         log.error(e)
         return scan_stats
@@ -791,8 +487,7 @@
         raise e
 
 
-@socket_handler.socket_server.on("scan")
->>>>>>> dfcd3c81
+@socket_handler.socket_server.on("scan") # type: ignore
 async def scan_handler(_sid: str, options: dict):
     """Scan socket endpoint
 
