--- conflicted
+++ resolved
@@ -10,16 +10,12 @@
 from endpoints.responses.rom import (
     AddRomsResponse,
     CustomStreamingResponse,
-<<<<<<< HEAD
-=======
-    RomSchema,
     DetailedRomSchema,
->>>>>>> fef78990
     RomNoteSchema,
     RomSchema,
 )
 from exceptions.fs_exceptions import RomAlreadyExistsException
-from fastapi import APIRouter, HTTPException, Query, Request, UploadFile, status
+from fastapi import APIRouter, HTTPException, Query, Request, UploadFile, File, status
 from fastapi.responses import FileResponse
 from handler.database import db_platform_handler, db_rom_handler
 from handler.filesystem import fs_resource_handler, fs_rom_handler
@@ -27,10 +23,6 @@
 from handler.metadata import meta_igdb_handler, meta_moby_handler
 from logger.logger import log
 from stream_zip import ZIP_AUTO, stream_zip  # type: ignore[import]
-<<<<<<< HEAD
-=======
-from urllib.parse import quote
->>>>>>> fef78990
 
 router = APIRouter()
 
@@ -94,13 +86,7 @@
 @protected_route(router.get, "/roms", ["roms.read"])
 def get_roms(
     request: Request,
-<<<<<<< HEAD
-    platform_id: int | None = None,
-    size: int = 60,
-    cursor: str = "",
-=======
     platform_id: int = None,
->>>>>>> fef78990
     search_term: str = "",
     limit: int = None,
     order_by: str = "name",
@@ -262,13 +248,8 @@
     id: int,
     rename_as_igdb: bool = False,
     remove_cover: bool = False,
-<<<<<<< HEAD
-    artwork: Optional[UploadFile] = None,
-) -> RomSchema:
-=======
     artwork: Optional[UploadFile] = File(None),
 ) -> DetailedRomSchema:
->>>>>>> fef78990
     """Update rom endpoint
 
     Args:
