--- conflicted
+++ resolved
@@ -600,16 +600,12 @@
         "last_played",
     ]
 
-<<<<<<< HEAD
-    cleaned_data = {field: data[field] for field in fields_to_update if field in data}
-=======
     cleaned_data = {
         field: rom_user_data[field]
         for field in fields_to_update
         if field in rom_user_data
     }
 
->>>>>>> 07c78836
     if data.get("update_last_played", False):
         cleaned_data.update({"last_played": datetime.now(timezone.utc)})
 
