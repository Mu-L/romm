from config.config_manager import config_manager as cm
from decorators.auth import protected_route
from endpoints.responses import MessageResponse
from endpoints.responses.config import ConfigResponse
from exceptions.config_exceptions import (
    ConfigNotReadableException,
    ConfigNotWritableException,
)
from fastapi import HTTPException, Request, status
from handler.auth.base_handler import Scope
from logger.logger import log
from utils.router import APIRouter

router = APIRouter()


@router.get("/config")
def get_config() -> ConfigResponse:
    """Get config endpoint

    Returns:
        ConfigResponse: RomM's configuration
    """

    try:
        cfg = cm.get_config()
        return ConfigResponse(
            EXCLUDED_PLATFORMS=cfg.EXCLUDED_PLATFORMS,
            EXCLUDED_SINGLE_EXT=cfg.EXCLUDED_SINGLE_EXT,
            EXCLUDED_SINGLE_FILES=cfg.EXCLUDED_SINGLE_FILES,
            EXCLUDED_MULTI_FILES=cfg.EXCLUDED_MULTI_FILES,
            EXCLUDED_MULTI_PARTS_EXT=cfg.EXCLUDED_MULTI_PARTS_EXT,
            EXCLUDED_MULTI_PARTS_FILES=cfg.EXCLUDED_MULTI_PARTS_FILES,
            PLATFORMS_BINDING=cfg.PLATFORMS_BINDING,
            PLATFORMS_VERSIONS=cfg.PLATFORMS_VERSIONS,
            ROMS_FOLDER_NAME=cfg.ROMS_FOLDER_NAME,
            FIRMWARE_FOLDER_NAME=cfg.FIRMWARE_FOLDER_NAME,
            HIGH_PRIO_STRUCTURE_PATH=cfg.HIGH_PRIO_STRUCTURE_PATH,
        )
    except ConfigNotReadableException as exc:
        log.critical(exc.message)
        raise HTTPException(
            status_code=status.HTTP_500_INTERNAL_SERVER_ERROR, detail=exc.message
        ) from exc


@protected_route(router.post, "/config/system/platforms", [Scope.PLATFORMS_WRITE])
async def add_platform_binding(request: Request) -> MessageResponse:
    """Add platform binding to the configuration"""

    data = await request.json()
    fs_slug = data["fs_slug"]
    slug = data["slug"]

    try:
        cm.add_platform_binding(fs_slug, slug)
    except ConfigNotWritableException as exc:
        log.critical(exc.message)
        raise HTTPException(
            status_code=status.HTTP_500_INTERNAL_SERVER_ERROR, detail=exc.message
        ) from exc

    return {"msg": f"{fs_slug} binded to: {slug} successfully!"}


@protected_route(
    router.delete, "/config/system/platforms/{fs_slug}", [Scope.PLATFORMS_WRITE]
)
async def delete_platform_binding(request: Request, fs_slug: str) -> MessageResponse:
    """Delete platform binding from the configuration"""

    try:
        cm.remove_platform_binding(fs_slug)
    except ConfigNotWritableException as exc:
        log.critical(exc.message)
        raise HTTPException(
            status_code=status.HTTP_500_INTERNAL_SERVER_ERROR, detail=exc.message
        ) from exc

    return {"msg": f"{fs_slug} bind removed successfully!"}


@protected_route(router.post, "/config/system/versions", [Scope.PLATFORMS_WRITE])
async def add_platform_version(request: Request) -> MessageResponse:
    """Add platform version to the configuration"""

    data = await request.json()
    fs_slug = data["fs_slug"]
    slug = data["slug"]

    try:
        cm.add_platform_version(fs_slug, slug)
    except ConfigNotWritableException as exc:
        log.critical(exc.message)
        raise HTTPException(
            status_code=status.HTTP_500_INTERNAL_SERVER_ERROR, detail=exc.message
        ) from exc

    return {"msg": f"Added {fs_slug} as version of: {slug} successfully!"}


@protected_route(
    router.delete, "/config/system/versions/{fs_slug}", [Scope.PLATFORMS_WRITE]
)
async def delete_platform_version(request: Request, fs_slug: str) -> MessageResponse:
    """Delete platform version from the configuration"""

    try:
        cm.remove_platform_version(fs_slug)
    except ConfigNotWritableException as exc:
        log.critical(exc.message)
        raise HTTPException(
            status_code=status.HTTP_500_INTERNAL_SERVER_ERROR, detail=exc.message
        ) from exc

    return {"msg": f"{fs_slug} version removed successfully!"}


<<<<<<< HEAD
@protected_route(router.post, "/config/exclude", ["platforms.write"])
async def add_exclusion(request: Request) -> MessageResponse:
    """Add platform exclusion to the configuration"""
=======
# @protected_route(router.post, "/config/exclude", [Scope.PLATFORMS_WRITE])
# async def add_exclusion(request: Request) -> MessageResponse:
#     """Add platform binding to the configuration"""
>>>>>>> c6cf6053

    data = await request.json()
    exclusion_value = data["exclusion_value"]
    exclusion_type = data["exclusion_type"]
    try:
        cm.add_exclusion(exclusion_type, exclusion_value)
    except ConfigNotWritableException as exc:
        log.critical(exc.message)
        raise HTTPException(
            status_code=status.HTTP_500_INTERNAL_SERVER_ERROR, detail=exc.message
        ) from exc

    return {
        "msg": f"Exclusion {exclusion_value} added to {exclusion_type} successfully!"
    }


<<<<<<< HEAD
@protected_route(
    router.delete,
    "/config/exclude/{exclusion_type}/{exclusion_value}",
    ["platforms.write"],
)
async def delete_exclusion(
    request: Request, exclusion_type: str, exclusion_value: str
) -> MessageResponse:
    """Delete platform binding from the configuration"""
=======
# @protected_route(router.delete, "/config/exclude", [Scope.PLATFORMS_WRITE])
# async def delete_exclusion(request: Request) -> MessageResponse:
#     """Delete platform binding from the configuration"""
>>>>>>> c6cf6053

    try:
        cm.remove_exclusion(exclusion_type, exclusion_value)
    except ConfigNotWritableException as exc:
        log.critical(exc.message)
        raise HTTPException(
            status_code=status.HTTP_500_INTERNAL_SERVER_ERROR, detail=exc.message
        ) from exc

    return {
        "msg": f"Exclusion {exclusion_value} removed from {exclusion_type} successfully!"
    }<|MERGE_RESOLUTION|>--- conflicted
+++ resolved
@@ -116,15 +116,9 @@
     return {"msg": f"{fs_slug} version removed successfully!"}
 
 
-<<<<<<< HEAD
-@protected_route(router.post, "/config/exclude", ["platforms.write"])
+@protected_route(router.post, "/config/exclude", [Scope.PLATFORMS_WRITE])
 async def add_exclusion(request: Request) -> MessageResponse:
     """Add platform exclusion to the configuration"""
-=======
-# @protected_route(router.post, "/config/exclude", [Scope.PLATFORMS_WRITE])
-# async def add_exclusion(request: Request) -> MessageResponse:
-#     """Add platform binding to the configuration"""
->>>>>>> c6cf6053
 
     data = await request.json()
     exclusion_value = data["exclusion_value"]
@@ -142,21 +136,15 @@
     }
 
 
-<<<<<<< HEAD
 @protected_route(
     router.delete,
     "/config/exclude/{exclusion_type}/{exclusion_value}",
-    ["platforms.write"],
+    [Scope.PLATFORMS_WRITE],
 )
 async def delete_exclusion(
     request: Request, exclusion_type: str, exclusion_value: str
 ) -> MessageResponse:
     """Delete platform binding from the configuration"""
-=======
-# @protected_route(router.delete, "/config/exclude", [Scope.PLATFORMS_WRITE])
-# async def delete_exclusion(request: Request) -> MessageResponse:
-#     """Delete platform binding from the configuration"""
->>>>>>> c6cf6053
 
     try:
         cm.remove_exclusion(exclusion_type, exclusion_value)
